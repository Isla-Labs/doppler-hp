--- conflicted
+++ resolved
@@ -20,15 +20,9 @@
 
         PoolKey memory poolKey = key;
 
-<<<<<<< HEAD
         buy(1 ether);
 
-        SlugVis.visualizeSlugs(
-            hook.getNumPDSlugs(), block.timestamp, hook.getCurrentTick(poolKey.toId()), hook.getPositions
-        );
-=======
         SlugVis.visualizeSlugs(hook, poolKey.toId(), "test", block.timestamp);
->>>>>>> 630a7993
     }
 
     function test_visualizePoolAtInitialization() public {
@@ -36,14 +30,8 @@
 
         PoolKey memory poolKey = key;
 
-<<<<<<< HEAD
         buy(1);
 
-        SlugVis.visualizeSlugs(
-            hook.getNumPDSlugs(), block.timestamp, hook.getCurrentTick(poolKey.toId()), hook.getPositions
-        );
-=======
         SlugVis.visualizeSlugs(hook, poolKey.toId(), "test", block.timestamp);
->>>>>>> 630a7993
     }
 }