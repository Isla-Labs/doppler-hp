pragma solidity 0.8.26;

import {Test} from "forge-std/Test.sol";

import {MAX_SWAP_FEE} from "src/Doppler.sol";
import {IPoolManager} from "v4-periphery/lib/v4-core/src/interfaces/IPoolManager.sol";
import {Hooks} from "v4-core/src/libraries/Hooks.sol";
import {PoolSwapTest} from "v4-core/src/test/PoolSwapTest.sol";
import {Hooks} from "v4-core/src/libraries/Hooks.sol";
import {PoolId, PoolIdLibrary} from "v4-periphery/lib/v4-core/src/types/PoolId.sol";
import {
    BalanceDelta, add, BalanceDeltaLibrary, toBalanceDelta
} from "v4-periphery/lib/v4-core/src/types/BalanceDelta.sol";
import {PoolKey} from "v4-periphery/lib/v4-core/src/types/PoolKey.sol";
import {StateLibrary} from "v4-periphery/lib/v4-core/src/libraries/StateLibrary.sol";
import {LiquidityAmounts} from "v4-periphery/lib/v4-core/test/utils/LiquidityAmounts.sol";
import {TickMath} from "v4-core/src/libraries/TickMath.sol";
import {SlugVis} from "test/shared/SlugVis.sol";
import {FullMath} from "v4-periphery/lib/v4-core/src/libraries/FullMath.sol";
import {ProtocolFeeLibrary} from "v4-periphery/lib/v4-core/src/libraries/ProtocolFeeLibrary.sol";

import {InvalidTime, SwapBelowRange} from "src/Doppler.sol";
import {BaseTest} from "test/shared/BaseTest.sol";
import {Position} from "../../src/Doppler.sol";

contract RebalanceTest is BaseTest {
    using PoolIdLibrary for PoolKey;
    using StateLibrary for IPoolManager;
    using BalanceDeltaLibrary for BalanceDelta;
    using ProtocolFeeLibrary for *;

    function test_rebalance_ExtremeOversoldCase() public {
        // Go to starting time
        vm.warp(hook.getStartingTime());

        PoolKey memory poolKey = key;

        // Compute the amount of tokens available in both the upper and price discovery slugs
        // Should be two epochs of liquidity available since we're at the startingTime
        uint256 expectedAmountSold = hook.getExpectedAmountSoldWithEpochOffset(2);

        // We sell all available tokens
        // This increases the price to the pool maximum
<<<<<<< HEAD
        buy(int256(expectedAmountSold));
=======
        swapRouter.swap(
            // Swap numeraire to asset
            // If zeroForOne, we use max price limit (else vice versa)
            poolKey,
            IPoolManager.SwapParams(
                !isToken0, int256(expectedAmountSold), !isToken0 ? MIN_PRICE_LIMIT : MAX_PRICE_LIMIT
            ),
            PoolSwapTest.TestSettings(true, false),
            ""
        );
>>>>>>> 630a7993

        vm.warp(hook.getStartingTime() + hook.getEpochLength()); // Next epoch

        // We swap again just to trigger the rebalancing logic in the new epoch
        buy(1 ether);

        (, int256 tickAccumulator, uint256 totalTokensSold,,,) = hook.state();

        // Get the slugs
        Position memory lowerSlug = hook.getPositions(bytes32(uint256(1)));
        Position memory upperSlug = hook.getPositions(bytes32(uint256(2)));
        Position[] memory priceDiscoverySlugs = new Position[](hook.getNumPDSlugs());
        for (uint256 i; i < hook.getNumPDSlugs(); i++) {
            priceDiscoverySlugs[i] = hook.getPositions(bytes32(uint256(3 + i)));
        }

        // Get global upper tick
        (, int24 tickUpper) = hook.getTicksBasedOnState(tickAccumulator, poolKey.tickSpacing);

        // TODO: Depending on the hook, this can hit the insufficient or sufficient proceeds case.
        //       Currently we're hitting insufficient. As such, the assertions should be agnostic
        //       to either case and should only validate that the slugs are placed correctly.
        // TODO: This should also hit the upper slug oversold case and not place an upper slug but
        //       doesn't seem to due to rounding. Consider whether this is a problem or whether we
        //       even need that case at all

        // TODO: Double check this condition

        if (isToken0) {
            // Validate that lower slug is not above the current tick
            assertLe(lowerSlug.tickUpper, hook.getCurrentTick(poolKey.toId()), "lowerSlug.tickUpper > currentTick");
        } else {
            // Validate that lower slug is not below the current tick
            assertGe(lowerSlug.tickUpper, hook.getCurrentTick(poolKey.toId()), "lowerSlug.tickUpper < currentTick");
        }

        // Validate that upper slug and all price discovery slugs are placed continuously
        assertEq(
            upperSlug.tickUpper,
            priceDiscoverySlugs[0].tickLower,
            "upperSlug.tickUpper != priceDiscoverySlugs[0].tickLower"
        );
        for (uint256 i; i < priceDiscoverySlugs.length; ++i) {
            if (i == 0) {
                assertEq(
                    upperSlug.tickUpper,
                    priceDiscoverySlugs[i].tickLower,
                    "upperSlug.tickUpper != priceDiscoverySlugs[i].tickLower"
                );
            } else {
                assertEq(
                    priceDiscoverySlugs[i - 1].tickUpper,
                    priceDiscoverySlugs[i].tickLower,
                    "priceDiscoverySlugs[i - 1].tickUpper != priceDiscoverySlugs[i].tickLower"
                );
            }

            if (i == priceDiscoverySlugs.length - 1) {
                // We allow some room for rounding down to the nearest tickSpacing for each slug
                assertApproxEqAbs(
                    priceDiscoverySlugs[i].tickUpper,
                    tickUpper,
<<<<<<< HEAD
                    hook.getNumPDSlugs() * uint256(int256(poolKey.tickSpacing)),
                    "priceDiscoverySlugs[i].tickUpper != tickUpper"
=======
                    hook.getNumPDSlugs() * uint256(int256(poolKey.tickSpacing))
>>>>>>> 630a7993
                );
            }

            // Validate that each price discovery slug has liquidity
            assertGt(priceDiscoverySlugs[i].liquidity, 0, "priceDiscoverySlugs[i].liquidity is 0");
        }

        // Validate that the lower slug has liquidity
        assertGt(lowerSlug.liquidity, 1e18, "lowerSlug no liquidity");

        // Validate that the upper slug has very little liquidity (dust)
        assertLt(upperSlug.liquidity, 1e18, "upperSlug has liquidity");

        // Validate that we can swap all tokens back into the curve
        sell(-int256(totalTokensSold));
    }

    function test_rebalance_LowerSlug_SufficientProceeds() public {
        // We start at the third epoch to allow some dutch auctioning
        vm.warp(hook.getStartingTime() + hook.getEpochLength() * 2);

        PoolKey memory poolKey = key;

        // Compute the expected amount sold to see how many tokens will be supplied in the upper slug
        // We should always have sufficient proceeds if we don't swap beyond the upper slug
        uint256 expectedAmountSold = hook.getExpectedAmountSoldWithEpochOffset(1);

        // We sell half the expected amount to ensure that we don't surpass the upper slug
        buy(int256(expectedAmountSold / 2));

        (uint40 lastEpoch,, uint256 totalTokensSold,, uint256 totalTokensSoldLastEpoch,) = hook.state();

        assertEq(lastEpoch, 3);
        // Confirm we sold the correct amount
        assertEq(totalTokensSold, expectedAmountSold / 2);
        // Previous epoch references non-existent epoch
        assertEq(totalTokensSoldLastEpoch, 0);

        vm.warp(hook.getStartingTime() + hook.getEpochLength() * 3); // Next epoch

        // We swap again just to trigger the rebalancing logic in the new epoch
        buy(1 ether);

        (, int256 tickAccumulator2, uint256 totalTokensSold2,,,) = hook.state();

        // Get the lower slug
        Position memory lowerSlug = hook.getPositions(bytes32(uint256(1)));
        Position memory upperSlug = hook.getPositions(bytes32(uint256(2)));

        // Get global lower tick
        (int24 tickLower,) = hook.getTicksBasedOnState(tickAccumulator2, poolKey.tickSpacing);

        // Validate that the lower slug is spanning the full range
        if (hook.getCurrentTick(poolKey.toId()) == tickLower) {
            assertEq(tickLower - poolKey.tickSpacing, lowerSlug.tickLower, "lowerSlug.tickLower != global tickLower");
        } else {
            assertEq(tickLower, lowerSlug.tickLower, "lowerSlug.tickUpper != global tickLower");
        }
        assertEq(lowerSlug.tickUpper, upperSlug.tickLower, "lowerSlug.tickUpper != upperSlug.tickLower");

        // Validate that the lower slug has liquidity
        assertGt(lowerSlug.liquidity, 0);

        // Validate that we can swap all tokens back into the curve
        sell(-int256(totalTokensSold2));
    }

    function test_rebalance_LowerSlug_InsufficientProceeds() public {
        // Go to starting time
        vm.warp(hook.getStartingTime());

        PoolKey memory poolKey = key;
        bool isToken0 = hook.getIsToken0();

        // Compute the amount of tokens available in both the upper and price discovery slugs
        // Should be two epochs of liquidity available since we're at the startingTime
        uint256 expectedAmountSold = hook.getExpectedAmountSoldWithEpochOffset(2);

        // We sell 90% of the expected amount so we stay in range but trigger insufficient proceeds case
        buy(int256(expectedAmountSold * 9 / 10));

        vm.warp(hook.getStartingTime() + hook.getEpochLength()); // Next epoch

        // We swap again just to trigger the rebalancing logic in the new epoch
        buy(1);

        (, int256 tickAccumulator, uint256 totalTokensSold,,,) = hook.state();

        // Get the lower slug
        Position memory lowerSlug = hook.getPositions(bytes32(uint256(1)));
        Position memory upperSlug = hook.getPositions(bytes32(uint256(2)));
        Position[] memory priceDiscoverySlugs = new Position[](hook.getNumPDSlugs());
        for (uint256 i; i < hook.getNumPDSlugs(); i++) {
            priceDiscoverySlugs[i] = hook.getPositions(bytes32(uint256(3 + i)));
        }

        // Get global lower tick
        (, int24 tickUpper) = hook.getTicksBasedOnState(tickAccumulator, poolKey.tickSpacing);

        // Validate that lower slug is not above the current tick
        assertLe(lowerSlug.tickUpper, hook.getCurrentTick(poolKey.toId()));
        if (isToken0) {
            assertEq(lowerSlug.tickUpper - lowerSlug.tickLower, poolKey.tickSpacing);
        } else {
            assertEq(lowerSlug.tickLower - lowerSlug.tickUpper, poolKey.tickSpacing);
        }

        // Validate that the lower slug has liquidity
        assertGt(lowerSlug.liquidity, 0);

        // Validate that upper slug and all price discovery slugs are placed continuously
        for (uint256 i; i < priceDiscoverySlugs.length; ++i) {
            if (i == 0) {
                assertEq(upperSlug.tickUpper, priceDiscoverySlugs[i].tickLower);
            } else {
                assertEq(priceDiscoverySlugs[i - 1].tickUpper, priceDiscoverySlugs[i].tickLower);
            }

            if (i == priceDiscoverySlugs.length - 1) {
                // We allow some room for rounding down to the nearest tickSpacing for each slug
                assertApproxEqAbs(
                    priceDiscoverySlugs[i].tickUpper,
                    tickUpper,
                    hook.getNumPDSlugs() * uint256(int256(poolKey.tickSpacing))
                );
            }

            // Validate that each price discovery slug has liquidity
            assertGt(priceDiscoverySlugs[i].liquidity, 0);
        }

        uint256 amount0Delta = LiquidityAmounts.getAmount0ForLiquidity(
            TickMath.getSqrtPriceAtTick(lowerSlug.tickLower),
            TickMath.getSqrtPriceAtTick(lowerSlug.tickUpper),
            lowerSlug.liquidity
        );

        // assert that the lowerSlug can support the purchase of 99.9% of the tokens sold
        assertApproxEqAbs(amount0Delta, totalTokensSold, totalTokensSold * 1 / 1000);
        // TODO: Figure out how this can possibly fail even though the following trade succeeds
        assertGt(amount0Delta, totalTokensSold);

        // Validate that we can swap all tokens back into the curve
        sell(-int256(totalTokensSold));
    }

    function test_rebalance_LowerSlug_NoLiquidity() public {
        // Go to starting time
        vm.warp(hook.getStartingTime());

        PoolKey memory poolKey = key;
        bool isToken0 = hook.getIsToken0();

        // We sell some tokens to trigger the initial rebalance
        // We haven't sold any tokens in previous epochs so we shouldn't place a lower slug
        buy(1 ether);

        // Get the lower slug
        Position memory lowerSlug = hook.getPositions(bytes32(uint256(1)));

        // Assert that lowerSlug ticks are equal and non-zero
        assertEq(lowerSlug.tickLower, lowerSlug.tickUpper);
        assertNotEq(lowerSlug.tickLower, 0);

        // Assert that the lowerSlug has no liquidity
        assertEq(lowerSlug.liquidity, 0);
    }

    function test_rebalance_UpperSlug_Undersold() public {
        // Go to starting time
        vm.warp(hook.getStartingTime());

        PoolKey memory poolKey = key;
        bool isToken0 = hook.getIsToken0();

        // Compute the amount of tokens available in the upper slug
        uint256 expectedAmountSold = hook.getExpectedAmountSoldWithEpochOffset(1);

        // We sell half the expected amount to ensure that we hit the undersold case
        buy(int256(expectedAmountSold / 2));

        vm.warp(hook.getStartingTime() + hook.getEpochLength()); // Next epoch

        // We swap again just to trigger the rebalancing logic in the new epoch
        buy(1 ether);

        (, int256 tickAccumulator,,,,) = hook.state();

        // Get the slugs
        Position memory lowerSlug = hook.getPositions(bytes32(uint256(1)));
        Position memory upperSlug = hook.getPositions(bytes32(uint256(2)));
        Position[] memory priceDiscoverySlugs = new Position[](hook.getNumPDSlugs());
        for (uint256 i; i < hook.getNumPDSlugs(); i++) {
            priceDiscoverySlugs[i] = hook.getPositions(bytes32(uint256(3 + i)));
        }

        // Get global lower tick
        (int24 tickLower, int24 tickUpper) = hook.getTicksBasedOnState(tickAccumulator, poolKey.tickSpacing);

        // Validate that the slugs are continuous and all have liquidity
        // TODO: I tried fixing this using isToken0, not sure if it should work this way though.
        if (isToken0) {
            assertEq(
                lowerSlug.tickLower,
                tickLower - poolKey.tickSpacing,
                "tickLower - poolKey.tickSpacing != lowerSlug.tickLower"
            );
        } else {
            assertEq(
                lowerSlug.tickLower,
                tickLower + poolKey.tickSpacing,
                "tickLower + poolKey.tickSpacing != lowerSlug.tickLower"
            );
        }

        assertEq(lowerSlug.tickUpper, upperSlug.tickLower, "lowerSlug.tickUpper != upperSlug.tickLower");

        for (uint256 i; i < priceDiscoverySlugs.length; ++i) {
            if (i == 0) {
                assertEq(upperSlug.tickUpper, priceDiscoverySlugs[i].tickLower);
            } else {
                assertEq(priceDiscoverySlugs[i - 1].tickUpper, priceDiscoverySlugs[i].tickLower);
            }

            if (i == priceDiscoverySlugs.length - 1) {
                // We allow some room for rounding down to the nearest tickSpacing for each slug
                assertApproxEqAbs(
                    priceDiscoverySlugs[i].tickUpper,
                    tickUpper,
                    hook.getNumPDSlugs() * uint256(int256(poolKey.tickSpacing))
                );
            }

            // Validate that each price discovery slug has liquidity
            assertGt(priceDiscoverySlugs[i].liquidity, 0);
        }

        // Validate that all slugs have liquidity
        assertGt(lowerSlug.liquidity, 0, "lowerSlug.liquidity is 0");
        assertGt(upperSlug.liquidity, 0, "upperSlug.liquidity is 0");

        // Validate that the upper slug has the correct range
        int24 accumulatorDelta = int24(hook.getGammaShare() * hook.getGamma() / 1e18);
        // Explicitly checking that accumulatorDelta is nonzero to show issues with
        // implicit assumption that gamma is positive.
        accumulatorDelta = accumulatorDelta != 0 ? accumulatorDelta : poolKey.tickSpacing;
        if (isToken0) {
            assertEq(
                hook.alignComputedTickWithTickSpacing(upperSlug.tickLower + accumulatorDelta, poolKey.tickSpacing)
                    + key.tickSpacing,
                upperSlug.tickUpper,
                "upperSlug.tickUpper != upperSlug.tickLower + accumulatorDelta"
            );
        } else {
            assertEq(
                hook.alignComputedTickWithTickSpacing(upperSlug.tickLower - accumulatorDelta, poolKey.tickSpacing),
                upperSlug.tickUpper,
                "upperSlug.tickUpper != upperSlug.tickLower - accumulatorDelta"
            );
        }
    }

    // TODO: test_rebalance_UpperSlug_Oversold
    //       This case may not actually be possible, but if it is, we need a test case

    function test_rebalance_PriceDiscoverySlug_RemainingEpoch() public {
        // Go to second last epoch
        vm.warp(
            hook.getStartingTime()
                + hook.getEpochLength() * ((hook.getEndingTime() - hook.getStartingTime()) / hook.getEpochLength() - 2)
        );

        PoolKey memory poolKey = key;
        bool isToken0 = hook.getIsToken0();

        // We sell one wei to trigger the rebalance without messing with resulting liquidity positions
        buy(1);

        // Get the upper and price discover slugs
        Position memory upperSlug = hook.getPositions(bytes32(uint256(2)));
        Position[] memory priceDiscoverySlugs = new Position[](hook.getNumPDSlugs());
        for (uint256 i; i < hook.getNumPDSlugs(); i++) {
            priceDiscoverySlugs[i] = hook.getPositions(bytes32(uint256(3 + i)));
        }

        // Assert that the slugs are continuous
        assertApproxEqAbs(
            hook.getCurrentTick(poolKey.toId()), upperSlug.tickLower, 1, "currentTick != upperSlug.tickLower"
        );

        // We should only have one price discovery slug at this point
        assertEq(upperSlug.tickUpper, priceDiscoverySlugs[0].tickLower);

        // Assert that all tokens to sell are in the upper and price discovery slugs.
        // This should be the case since we haven't sold any tokens and we're now
        // at the second last epoch, which means that upper slug should hold all tokens
        // excluding the final epoch worth and price discovery slug should hold the final
        // epoch worth of tokens
        uint256 totalAssetLpSize;
        if (isToken0) {
            totalAssetLpSize += LiquidityAmounts.getAmount0ForLiquidity(
                TickMath.getSqrtPriceAtTick(upperSlug.tickLower),
                TickMath.getSqrtPriceAtTick(upperSlug.tickUpper),
                upperSlug.liquidity
            );
            totalAssetLpSize += LiquidityAmounts.getAmount0ForLiquidity(
                TickMath.getSqrtPriceAtTick(priceDiscoverySlugs[0].tickLower),
                TickMath.getSqrtPriceAtTick(priceDiscoverySlugs[0].tickUpper),
                priceDiscoverySlugs[0].liquidity
            );
        } else {
            totalAssetLpSize += LiquidityAmounts.getAmount1ForLiquidity(
                TickMath.getSqrtPriceAtTick(upperSlug.tickLower),
                TickMath.getSqrtPriceAtTick(upperSlug.tickUpper),
                upperSlug.liquidity
            );
            totalAssetLpSize += LiquidityAmounts.getAmount1ForLiquidity(
                TickMath.getSqrtPriceAtTick(priceDiscoverySlugs[0].tickLower),
                TickMath.getSqrtPriceAtTick(priceDiscoverySlugs[0].tickUpper),
                priceDiscoverySlugs[0].liquidity
            );
        }
        assertApproxEqAbs(totalAssetLpSize, hook.getNumTokensToSell(), 10_000);
    }

    function testPriceDiscoverySlug_LastEpoch() public {
        // Go to the last epoch
        vm.warp(
            hook.getStartingTime()
                + hook.getEpochLength() * ((hook.getEndingTime() - hook.getStartingTime()) / hook.getEpochLength() - 1)
        );

        PoolKey memory poolKey = key;
        bool isToken0 = hook.getIsToken0();

        // We sell one wei to trigger the rebalance without messing with resulting liquidity positions
        buy(1);

        // Get the upper and price discover slugs
        Position memory upperSlug = hook.getPositions(bytes32(uint256(2)));
        Position memory priceDiscoverySlug = hook.getPositions(bytes32(uint256(3)));

        // Assert that the upperSlug is correctly placed
        assertApproxEqAbs(
            hook.getCurrentTick(poolKey.toId()), upperSlug.tickLower, 1, "currentTick != upperSlug.tickLower"
        );

        // Assert that the priceDiscoverySlug has no liquidity
        assertEq(priceDiscoverySlug.liquidity, 0);

        // Assert that all tokens to sell are in the upper and price discovery slugs.
        // This should be the case since we haven't sold any tokens and we're now
        // at the last epoch, which means that upper slug should hold all tokens
        uint256 totalAssetLpSize;
        if (isToken0) {
            totalAssetLpSize += LiquidityAmounts.getAmount0ForLiquidity(
                TickMath.getSqrtPriceAtTick(upperSlug.tickLower),
                TickMath.getSqrtPriceAtTick(upperSlug.tickUpper),
                upperSlug.liquidity
            );
        } else {
            totalAssetLpSize += LiquidityAmounts.getAmount1ForLiquidity(
                TickMath.getSqrtPriceAtTick(upperSlug.tickLower),
                TickMath.getSqrtPriceAtTick(upperSlug.tickUpper),
                upperSlug.liquidity
            );
        }
        assertApproxEqAbs(totalAssetLpSize, hook.getNumTokensToSell(), 10_000);
    }

    function test_rebalance_MaxDutchAuction() public {
        vm.warp(hook.getStartingTime());

        PoolKey memory poolKey = key;

        buy(1 ether);

        (uint40 lastEpoch, int256 tickAccumulator, uint256 totalTokensSold,, uint256 totalTokensSoldLastEpoch,) =
            hook.state();

        assertEq(lastEpoch, 1);
        // We sold 1e18 tokens just now
        assertEq(totalTokensSold, 1e18);
        // Previous epoch didn't exist so no tokens would have been sold at the time
        assertEq(totalTokensSoldLastEpoch, 0);

        vm.warp(hook.getStartingTime() + hook.getEpochLength());

        // Swap tokens back into the pool, netSold == 0
        sell(-1 ether);

        (uint40 lastEpoch2, int256 tickAccumulator2, uint256 totalTokensSold2,, uint256 totalTokensSoldLastEpoch2,) =
            hook.state();

        assertEq(lastEpoch2, 2);
        // We unsold all the previously sold tokens, but some of them get taken as fees
        assertApproxEqAbs(totalTokensSold2, 0, MAX_SWAP_FEE * 1e18 / MAX_SWAP_FEE);
        // Total tokens sold previous epoch should be 1 ether
        assertEq(totalTokensSoldLastEpoch2, 1 ether);

        vm.warp(hook.getStartingTime() + hook.getEpochLength() * 2); // Next epoch

        // We swap again just to trigger the rebalancing logic in the new epoch
        buy(1 ether);

        (uint40 lastEpoch3, int256 tickAccumulator3, uint256 totalTokensSold3,, uint256 totalTokensSoldLastEpoch3,) =
            hook.state();

        assertEq(lastEpoch3, 3);
        // We sold some tokens just now
        assertApproxEqAbs(totalTokensSold3, 1e18, MAX_SWAP_FEE * 1e18 / MAX_SWAP_FEE);
        // The net sold amount in the previous epoch was 0
        assertApproxEqAbs(totalTokensSoldLastEpoch3, 0, MAX_SWAP_FEE * 1e18 / MAX_SWAP_FEE);

        // Assert that we reduced the accumulator by the max amount as intended
        int256 maxTickDeltaPerEpoch = hook.getMaxTickDeltaPerEpoch();
        assertEq(tickAccumulator3, tickAccumulator2 + maxTickDeltaPerEpoch);

        // Get positions
        Position memory lowerSlug = hook.getPositions(bytes32(uint256(1)));
        Position memory upperSlug = hook.getPositions(bytes32(uint256(2)));
        Position[] memory priceDiscoverySlugs = new Position[](hook.getNumPDSlugs());
        for (uint256 i; i < hook.getNumPDSlugs(); i++) {
            priceDiscoverySlugs[i] = hook.getPositions(bytes32(uint256(3 + i)));
        }

        // Get global lower and upper ticks
        (, int24 tickUpper) = hook.getTicksBasedOnState(tickAccumulator3, key.tickSpacing);

        // Get current tick
        PoolId poolId = key.toId();
        int24 currentTick = hook.getCurrentTick(poolId);

        // Slugs must be inline and continuous
        assertEq(lowerSlug.tickUpper, upperSlug.tickLower, "lowerSlug.tickUpper != upperSlug.tickLower");

        for (uint256 i; i < priceDiscoverySlugs.length; ++i) {
            if (i == 0) {
                assertEq(upperSlug.tickUpper, priceDiscoverySlugs[i].tickLower);
            } else {
                assertEq(
                    priceDiscoverySlugs[i - 1].tickUpper,
                    priceDiscoverySlugs[i].tickLower,
                    "priceDiscoverySlugs[i - 1].tickUpper != priceDiscoverySlugs[i].tickLower"
                );
            }

            if (i == priceDiscoverySlugs.length - 1) {
                // We allow some room for rounding down to the nearest tickSpacing for each slug
                assertApproxEqAbs(
                    priceDiscoverySlugs[i].tickUpper,
                    tickUpper,
                    hook.getNumPDSlugs() * uint256(int256(poolKey.tickSpacing))
                );
            }

            // Validate that each price discovery slug has liquidity
            assertGt(priceDiscoverySlugs[i].liquidity, 0);
        }

        (,, uint24 protocolFee, uint24 lpFee) = manager.getSlot0(key.toId());
        // Lower slug should be unset with ticks at the current price if the fee is 0
        if (protocolFee == 0 && lpFee == 0) {
            assertEq(lowerSlug.tickLower, lowerSlug.tickUpper, "lowerSlug.tickLower != lowerSlug.tickUpper");
            assertEq(lowerSlug.liquidity, 0, "lowerSlug.liquidity != 0");
            assertEq(lowerSlug.tickUpper, currentTick, "lowerSlug.tickUpper != currentTick");
        }
        // Upper and price discovery slugs must be set
        assertNotEq(upperSlug.liquidity, 0);
    }

    function test_rebalance_RelativeDutchAuction() public {
        vm.warp(hook.getStartingTime());

        PoolKey memory poolKey = key;

        // Get the expected amount sold by next epoch
        uint256 expectedAmountSold = hook.getExpectedAmountSoldWithEpochOffset(1);

        // We sell half the expected amount
        buy(int256(expectedAmountSold / 2));

        (uint40 lastEpoch, int256 tickAccumulator, uint256 totalTokensSold,, uint256 totalTokensSoldLastEpoch,) =
            hook.state();

        assertEq(lastEpoch, 1, "Wrong last epoch");
        // Confirm we sold half the expected amount
        assertEq(totalTokensSold, expectedAmountSold / 2, "Wrong tokens sold");
        // Previous epoch didn't exist so no tokens would have been sold at the time
        assertEq(totalTokensSoldLastEpoch, 0, "Wrong tokens sold last epoch");

        vm.warp(hook.getStartingTime() + hook.getEpochLength()); // Next epoch

        // We swap again just to trigger the rebalancing logic in the new epoch
        buy(1 ether);

        (uint40 lastEpoch2, int256 tickAccumulator2, uint256 totalTokensSold2,, uint256 totalTokensSoldLastEpoch2,) =
            hook.state();

        assertEq(lastEpoch2, 2, "Wrong last epoch (2)");
        // We sold some tokens just now
        assertEq(totalTokensSold2, expectedAmountSold / 2 + 1e18, "Wrong tokens sold (2)");
        // The net sold amount in the previous epoch half the expected amount
        assertEq(totalTokensSoldLastEpoch2, expectedAmountSold / 2, "Wrong tokens sold last epoch (2)");

        // Assert that we reduced the accumulator by half the max amount as intended
        int256 maxTickDeltaPerEpoch = hook.getMaxTickDeltaPerEpoch();
        assertEq(tickAccumulator2, tickAccumulator + maxTickDeltaPerEpoch / 2, "Wrong tick accumulator");

        // Get positions
        Position memory lowerSlug = hook.getPositions(bytes32(uint256(1)));
        Position memory upperSlug = hook.getPositions(bytes32(uint256(2)));
        Position[] memory priceDiscoverySlugs = new Position[](hook.getNumPDSlugs());
        for (uint256 i; i < hook.getNumPDSlugs(); i++) {
            priceDiscoverySlugs[i] = hook.getPositions(bytes32(uint256(3 + i)));
        }

        // Get global lower and upper ticks
        (, int24 tickUpper) = hook.getTicksBasedOnState(tickAccumulator2, poolKey.tickSpacing);

        // Get current tick
        PoolId poolId = poolKey.toId();
        int24 currentTick = hook.getCurrentTick(poolId);

        // Slugs must be inline and continuous
<<<<<<< HEAD
        assertEq(lowerSlug.tickUpper, upperSlug.tickLower, "Wrong ticks for lower and upper slugs");
=======
        assertEq(lowerSlug.tickUpper, upperSlug.tickLower);
>>>>>>> 630a7993

        for (uint256 i; i < priceDiscoverySlugs.length; ++i) {
            if (i == 0) {
                assertEq(
                    upperSlug.tickUpper,
                    priceDiscoverySlugs[i].tickLower,
                    "Wrong ticks upperSlug.tickUpper / priceDiscoverySlugs[i].tickLower"
                );
            } else {
                assertEq(
                    priceDiscoverySlugs[i - 1].tickUpper,
                    priceDiscoverySlugs[i].tickLower,
                    "Wrong ticks priceDiscoverySlugs[i - 1].tickUpper / priceDiscoverySlugs[i].tickLower"
                );
            }

            if (i == priceDiscoverySlugs.length - 1) {
                // We allow some room for rounding down to the nearest tickSpacing for each slug
                assertApproxEqAbs(
                    priceDiscoverySlugs[i].tickUpper,
                    tickUpper,
                    hook.getNumPDSlugs() * uint256(int256(poolKey.tickSpacing))
                );
            }

            // Validate that each price discovery slug has liquidity
            assertGt(priceDiscoverySlugs[i].liquidity, 0, "Wrong liquidity for price discovery slug");
        }

        // Lower slug upper tick should be at the currentTick
        assertEq(lowerSlug.tickUpper, currentTick, "lowerSlug.tickUpper not at currentTick");

        // All slugs must be set
        assertNotEq(lowerSlug.liquidity, 0, "lowerSlug.liquidity is 0");
        assertNotEq(upperSlug.liquidity, 0, "upperSlug.liquidity is 0");
    }

    function test_rebalance_OversoldCase() public {
        vm.warp(hook.getStartingTime());

        PoolKey memory poolKey = key;
        bool isToken0 = hook.getIsToken0();

        // Get the expected amount sold by next epoch
        uint256 expectedAmountSold = hook.getExpectedAmountSoldWithEpochOffset(1);

        // We buy 1.5x the expectedAmountSold
        buy(int256(expectedAmountSold * 3 / 2));

        (uint40 lastEpoch, int256 tickAccumulator, uint256 totalTokensSold,, uint256 totalTokensSoldLastEpoch,) =
            hook.state();

        assertEq(lastEpoch, 1);
        // Confirm we sold the 1.5x the expectedAmountSold
        assertEq(totalTokensSold, expectedAmountSold * 3 / 2);
        // Previous epoch references non-existent epoch
        assertEq(totalTokensSoldLastEpoch, 0);

        vm.warp(hook.getStartingTime() + hook.getEpochLength()); // Next epoch

        // Get current tick
        PoolId poolId = poolKey.toId();
        int24 currentTick = hook.getCurrentTick(poolId);

        // We swap again just to trigger the rebalancing logic in the new epoch
        buy(1 ether);

        (uint40 lastEpoch2, int256 tickAccumulator2, uint256 totalTokensSold2,, uint256 totalTokensSoldLastEpoch2,) =
            hook.state();

        assertEq(lastEpoch2, 2);
        // We sold some tokens just now
        assertEq(totalTokensSold2, expectedAmountSold * 3 / 2 + 1e18);
        // The amount sold by the previous epoch
        assertEq(totalTokensSoldLastEpoch2, expectedAmountSold * 3 / 2);

        // Get positions
        Position memory lowerSlug = hook.getPositions(bytes32(uint256(1)));
        Position memory upperSlug = hook.getPositions(bytes32(uint256(2)));
        Position[] memory priceDiscoverySlugs = new Position[](hook.getNumPDSlugs());
        for (uint256 i; i < hook.getNumPDSlugs(); i++) {
            priceDiscoverySlugs[i] = hook.getPositions(bytes32(uint256(3 + i)));
        }

        // Get global upper tick
        (, int24 tickUpper) = hook.getTicksBasedOnState(tickAccumulator2, poolKey.tickSpacing);

        // Get current tick
        currentTick = hook.getCurrentTick(poolId);

        // TODO: Depending on the hook used, it's possible to hit the lower slug oversold case or not
        //       Currently we're hitting the oversold case. As such, the assertions should be agnostic
        //       to either case and should only validate that the slugs are placed correctly.

        // Lower slug upper tick must not be greater than the currentTick
        assertLe(lowerSlug.tickUpper, currentTick);

        // Upper and price discovery slugs must be inline and continuous
        for (uint256 i; i < priceDiscoverySlugs.length; ++i) {
            if (i == 0) {
                assertEq(upperSlug.tickUpper, priceDiscoverySlugs[i].tickLower);
            } else {
                assertEq(priceDiscoverySlugs[i - 1].tickUpper, priceDiscoverySlugs[i].tickLower);
            }

            if (i == priceDiscoverySlugs.length - 1) {
                // We allow some room for rounding down to the nearest tickSpacing for each slug
                assertApproxEqAbs(
                    priceDiscoverySlugs[i].tickUpper,
                    tickUpper,
                    hook.getNumPDSlugs() * uint256(int256(poolKey.tickSpacing))
                );
            }

            // Validate that each price discovery slug has liquidity
            assertGt(priceDiscoverySlugs[i].liquidity, 0);
        }

        // All slugs must be set
        assertNotEq(lowerSlug.liquidity, 0);
        assertNotEq(upperSlug.liquidity, 0);
    }

    function test_rebalance_CollectsFeeFromAllSlugs() public {
        vm.warp(hook.getStartingTime());

        (,, uint24 protocolFee, uint24 lpFee) = manager.getSlot0(key.toId());

        (,,,,, BalanceDelta feesAccrued) = hook.state();

        BalanceDelta expectedFeesAccrued = toBalanceDelta(0, 0);

        assertTrue(feesAccrued == expectedFeesAccrued);

        Position memory upperSlug = hook.getPositions(bytes32(uint256(2)));

        uint256 amount1ToSwap = LiquidityAmounts.getAmount1ForLiquidity(
            TickMath.getSqrtPriceAtTick(upperSlug.tickLower),
            TickMath.getSqrtPriceAtTick(upperSlug.tickUpper),
            upperSlug.liquidity
        ) * 9 / 10;

<<<<<<< HEAD
        buy(-int256(amount1ToSwap));
=======
        swapRouter.swap(
            // Swap numeraire to asset
            // If zeroForOne, we use max price limit (else vice versa)
            poolKey,
            IPoolManager.SwapParams(!isToken0, -int256(amount1ToSwap), !isToken0 ? MIN_PRICE_LIMIT : MAX_PRICE_LIMIT),
            PoolSwapTest.TestSettings(true, false),
            ""
        );
>>>>>>> 630a7993

        uint256 amount0ToSwap = LiquidityAmounts.getAmount0ForLiquidity(
            TickMath.getSqrtPriceAtTick(upperSlug.tickLower),
            TickMath.getSqrtPriceAtTick(upperSlug.tickUpper),
            upperSlug.liquidity
        ) * 9 / 10;

        buy(-int256(amount0ToSwap));

        vm.warp(hook.getStartingTime() + hook.getEpochLength());
<<<<<<< HEAD

        // trigger rebalance to accrue fees
        buy(1);

=======

        // trigger rebalance to accrue fees
        swapRouter.swap(
            // Swap numeraire to asset
            // If zeroForOne, we use max price limit (else vice versa)
            poolKey,
            IPoolManager.SwapParams(isToken0, 1, isToken0 ? MIN_PRICE_LIMIT : MAX_PRICE_LIMIT),
            PoolSwapTest.TestSettings(true, false),
            ""
        );

>>>>>>> 630a7993
        (,,,,, feesAccrued) = hook.state();

        // https://github.com/Uniswap/v4-core/blob/main/src/libraries/ProtocolFeeLibrary.sol#L34
        uint256 amount0ExpectedFee;
        uint256 amount1ExpectedFee;
        if (protocolFee > 0) {
            uint256 overlappingFeePerUnit0 = (protocolFee.getZeroForOneFee() * lpFee + MAX_SWAP_FEE) / MAX_SWAP_FEE;
            uint256 overlappingFeePerUnit1 = (protocolFee.getOneForZeroFee() * lpFee + MAX_SWAP_FEE) / MAX_SWAP_FEE;
            uint256 overlappingFeeAmount0 = FullMath.mulDiv(amount0ToSwap, overlappingFeePerUnit0, MAX_SWAP_FEE);
            uint256 overlappingFeeAmount1 = FullMath.mulDiv(amount1ToSwap, overlappingFeePerUnit1, MAX_SWAP_FEE);
            amount0ExpectedFee = FullMath.mulDiv(amount0ToSwap, lpFee, MAX_SWAP_FEE) - overlappingFeeAmount0;
            amount1ExpectedFee = FullMath.mulDiv(amount1ToSwap, lpFee, MAX_SWAP_FEE) - overlappingFeeAmount1;
        } else {
            amount0ExpectedFee = FullMath.mulDiv(amount0ToSwap, lpFee, MAX_SWAP_FEE);
            amount1ExpectedFee = FullMath.mulDiv(amount1ToSwap, lpFee, MAX_SWAP_FEE);
        }

        assertApproxEqAbs(int128(uint128(amount0ExpectedFee)), feesAccrued.amount0(), 1);
        assertApproxEqAbs(int128(uint128(amount1ExpectedFee)), feesAccrued.amount1(), 1);
    }

    function test_rebalance_FullFlow() public {
        PoolKey memory poolKey = key;

        // Max dutch auction over first few skipped epochs
        // ===============================================

        // Skip to the 4th epoch before the first swap
        vm.warp(hook.getStartingTime() + hook.getEpochLength() * 3);

        // Swap less then expected amount - to be used checked in the next epoch

        buy(1 ether);

        (uint40 lastEpoch, int256 tickAccumulator, uint256 totalTokensSold,, uint256 totalTokensSoldLastEpoch,) =
            hook.state();

        assertEq(lastEpoch, 4, "first swap: lastEpoch != 4");
        // Confirm we sold 1 ether
        assertEq(totalTokensSold, 1e18, "first swap: totalTokensSold != 1e18");
        // Previous epochs had no sales
        assertEq(totalTokensSoldLastEpoch, 0, "first swap: totalTokensSoldLastEpoch != 0");

        int256 maxTickDeltaPerEpoch = hook.getMaxTickDeltaPerEpoch();

        // Assert that we've done three epochs worth of max dutch auctioning
        assertEq(tickAccumulator, maxTickDeltaPerEpoch * 4, "first swap: tickAccumulator != maxTickDeltaPerEpoch * 4");

        // Get positions
        Position memory lowerSlug = hook.getPositions(bytes32(uint256(1)));
        Position memory upperSlug = hook.getPositions(bytes32(uint256(2)));
        Position[] memory priceDiscoverySlugs = new Position[](hook.getNumPDSlugs());
        for (uint256 i; i < hook.getNumPDSlugs(); i++) {
            priceDiscoverySlugs[i] = hook.getPositions(bytes32(uint256(3 + i)));
        }

        // Get global lower and upper ticks
        (, int24 tickUpper) = hook.getTicksBasedOnState(tickAccumulator, poolKey.tickSpacing);

        // Get current tick
        PoolId poolId = poolKey.toId();
        int24 currentTick = hook.getCurrentTick(poolId);

        // Slugs must be inline and continuous
        assertEq(lowerSlug.tickUpper, upperSlug.tickLower, "first swap: lowerSlug.tickUpper != upperSlug.tickLower");

        for (uint256 i; i < priceDiscoverySlugs.length; ++i) {
            if (i == 0) {
                assertEq(upperSlug.tickUpper, priceDiscoverySlugs[i].tickLower);
            } else {
                assertEq(priceDiscoverySlugs[i - 1].tickUpper, priceDiscoverySlugs[i].tickLower);
            }

            if (i == priceDiscoverySlugs.length - 1) {
                // We allow some room for rounding down to the nearest tickSpacing for each slug
                assertApproxEqAbs(
                    priceDiscoverySlugs[i].tickUpper,
                    tickUpper,
                    hook.getNumPDSlugs() * uint256(int256(poolKey.tickSpacing))
                );
            }

            // Validate that each price discovery slug has liquidity
            assertGt(priceDiscoverySlugs[i].liquidity, 0);
        }

        // Lower slug should be unset with ticks at the current price
        assertEq(lowerSlug.tickLower, lowerSlug.tickUpper, "first swap: lowerSlug.tickLower != lowerSlug.tickUpper");
        assertEq(lowerSlug.liquidity, 0, "first swap: lowerSlug.liquidity != 0");
        assertApproxEqAbs(lowerSlug.tickUpper, currentTick, 1, "first swap: lowerSlug.tickUpper != currentTick");

        // Upper and price discovery slugs must be set
        assertNotEq(upperSlug.liquidity, 0, "first swap: upperSlug.liquidity != 0");

        // Relative dutch auction in next epoch
        // ====================================

        // Go to next epoch (5th)
        vm.warp(hook.getStartingTime() + hook.getEpochLength() * 4);

        // Get the expected amount sold by next epoch
        uint256 expectedAmountSold = hook.getExpectedAmountSoldWithEpochOffset(1);

        // Trigger the oversold case by selling more than expected
        buy(int256(expectedAmountSold));

        (uint40 lastEpoch2, int256 tickAccumulator2, uint256 totalTokensSold2,, uint256 totalTokensSoldLastEpoch2,) =
            hook.state();

        assertEq(lastEpoch2, 5, "second swap: lastEpoch2 != 5");
        // Assert that all sales are accounted for
        assertEq(
            totalTokensSold2, 1e18 + expectedAmountSold, "second swap: totalTokensSold2 != 1e18 + expectedAmountSold"
        );
        // The amount sold in the previous epoch
        assertEq(totalTokensSoldLastEpoch2, 1e18, "second swap: totalTokensSoldLastEpoch2 != 1e18");

        // Assert that we reduced the accumulator by the relative amount of the max dutch auction
        // corresponding to the amount that we're undersold by
        uint256 expectedAmountSold2 = hook.getExpectedAmountSoldWithEpochOffset(0);
        // Note: We use the totalTokensSold from the previous epoch (1e18) since this logic was executed
        //       before the most recent swap was accounted for (in the after swap)
        assertEq(
            tickAccumulator2,
            tickAccumulator + maxTickDeltaPerEpoch * int256(1e18 - (1e18 * 1e18 / expectedAmountSold2)) / 1e18,
            "second swap: incorrect tickAccumulator update"
        );

        // Get positions
        lowerSlug = hook.getPositions(bytes32(uint256(1)));
        upperSlug = hook.getPositions(bytes32(uint256(2)));
        for (uint256 i; i < hook.getNumPDSlugs(); i++) {
            priceDiscoverySlugs[i] = hook.getPositions(bytes32(uint256(3 + i)));
        }

        // Get global lower and upper ticks
        (, tickUpper) = hook.getTicksBasedOnState(tickAccumulator2, poolKey.tickSpacing);

        // Slugs must be inline and continuous
        assertEq(lowerSlug.tickUpper, upperSlug.tickLower, "second swap: lowerSlug.tickUpper != upperSlug.tickLower");

        for (uint256 i; i < priceDiscoverySlugs.length; ++i) {
            if (i == 0) {
                assertEq(upperSlug.tickUpper, priceDiscoverySlugs[i].tickLower);
            } else {
                assertEq(priceDiscoverySlugs[i - 1].tickUpper, priceDiscoverySlugs[i].tickLower);
            }

            if (i == priceDiscoverySlugs.length - 1) {
                // We allow some room for rounding down to the nearest tickSpacing for each slug
                assertApproxEqAbs(
                    priceDiscoverySlugs[i].tickUpper,
                    tickUpper,
                    hook.getNumPDSlugs() * uint256(int256(poolKey.tickSpacing))
                );
            }

            // Validate that each price discovery slug has liquidity
            assertGt(priceDiscoverySlugs[i].liquidity, 0);
        }

        // All slugs must be set
        assertNotEq(lowerSlug.liquidity, 0, "second swap: lowerSlug.liquidity != 0");
        assertNotEq(upperSlug.liquidity, 0, "second swap: upperSlug.liquidity != 0");

        // Oversold case triggers correct increase
        // =======================================

        // Go to next epoch (6th)
        vm.warp(hook.getStartingTime() + hook.getEpochLength() * 5);

        // Get current tick
        currentTick = hook.getCurrentTick(poolId);

        // Trigger rebalance
        buy(1 ether);

        (uint40 lastEpoch3, int256 tickAccumulator3, uint256 totalTokensSold3,, uint256 totalTokensSoldLastEpoch3,) =
            hook.state();

        assertEq(lastEpoch3, 6, "third swap: lastEpoch3 != 6");
        // Assert that all sales are accounted for
        assertEq(
            totalTokensSold3, 2e18 + expectedAmountSold, "third swap: totalTokensSold3 != 2e18 + expectedAmountSold"
        );
        // The amount sold in the previous epoch
        assertEq(
            totalTokensSoldLastEpoch3,
            1e18 + expectedAmountSold,
            "third swap: totalTokensSoldLastEpoch3 != 1e18 + expectedAmountSold"
        );

        // Get positions
        lowerSlug = hook.getPositions(bytes32(uint256(1)));
        upperSlug = hook.getPositions(bytes32(uint256(2)));
        for (uint256 i; i < hook.getNumPDSlugs(); i++) {
            priceDiscoverySlugs[i] = hook.getPositions(bytes32(uint256(3 + i)));
        }

        // Get global lower and upper ticks
        (int24 tickLower, int24 tickUpper2) = hook.getTicksBasedOnState(tickAccumulator3, poolKey.tickSpacing);

        // Get current tick
        currentTick = hook.getCurrentTick(poolId);

        if (isToken0) {
            // Lower slug must not be above current tick
            assertLe(lowerSlug.tickUpper, currentTick, "third swap: lowerSlug.tickUpper > currentTick");
        } else {
            // Lower slug must not be below current tick
            assertGe(lowerSlug.tickUpper, currentTick, "third swap: lowerSlug.tickUpper < currentTick");
        }

        // Upper slugs must be inline and continuous
        for (uint256 i; i < priceDiscoverySlugs.length; ++i) {
            if (i == 0) {
                assertEq(upperSlug.tickUpper, priceDiscoverySlugs[i].tickLower);
            } else {
                assertEq(priceDiscoverySlugs[i - 1].tickUpper, priceDiscoverySlugs[i].tickLower);
            }

            if (i == priceDiscoverySlugs.length - 1) {
                // We allow some room for rounding down to the nearest tickSpacing for each slug
                assertApproxEqAbs(
                    priceDiscoverySlugs[i].tickUpper,
                    tickUpper2,
                    hook.getNumPDSlugs() * uint256(int256(poolKey.tickSpacing))
                );
            }

            // Validate that each price discovery slug has liquidity
            assertGt(priceDiscoverySlugs[i].liquidity, 0);
        }

        // All slugs must be set
        assertNotEq(lowerSlug.liquidity, 0, "third swap: lowerSlug.liquidity != 0");
        assertNotEq(upperSlug.liquidity, 0, "third swap: upperSlug.liquidity != 0");

        // Validate that we can swap all tokens back into the curve
        sell(-int256(totalTokensSold3));

        // Swap in second last epoch
        // ========================

        // Go to second last epoch
        vm.warp(
            hook.getStartingTime()
                + hook.getEpochLength() * ((hook.getEndingTime() - hook.getStartingTime()) / hook.getEpochLength() - 2)
        );

        // Swap some tokens
        buy(1 ether);

        (, int256 tickAccumulator4,,,,) = hook.state();

        // Get positions
        lowerSlug = hook.getPositions(bytes32(uint256(1)));
        upperSlug = hook.getPositions(bytes32(uint256(2)));
        for (uint256 i; i < hook.getNumPDSlugs(); i++) {
            priceDiscoverySlugs[i] = hook.getPositions(bytes32(uint256(3 + i)));
        }

        // Get global lower and upper ticks
        (tickLower, tickUpper) = hook.getTicksBasedOnState(tickAccumulator4, poolKey.tickSpacing);

        // Get current tick
        currentTick = hook.getCurrentTick(poolId);

        if (isToken0) {
            // Lower slug must not be greater than current tick
            assertLe(lowerSlug.tickUpper, currentTick, "fourth swap: lowerSlug.tickUpper > currentTick");
        } else {
            // Lower slug must not be less than current tick
            assertGe(lowerSlug.tickUpper, currentTick, "fourth swap: lowerSlug.tickUpper < currentTick");
        }

        // Upper slugs must be inline and continuous
        // In this case we only have one price discovery slug since we're on the second last epoch
        assertEq(upperSlug.tickUpper, priceDiscoverySlugs[0].tickLower);

        // Validate that the price discovery slug has liquidity
        assertGt(priceDiscoverySlugs[0].liquidity, 1e18);

        // All slugs must be set
        assertNotEq(lowerSlug.liquidity, 0, "fourth swap: lowerSlug.liquidity != 0");
        assertNotEq(upperSlug.liquidity, 0, "fourth swap: upperSlug.liquidity != 0");

        // Swap in last epoch
        // =========================

        // Go to last epoch
        vm.warp(
            hook.getStartingTime()
                + hook.getEpochLength() * ((hook.getEndingTime() - hook.getStartingTime()) / hook.getEpochLength() - 1)
        );

        // Swap some tokens
        buy(1 ether);

        (, int256 tickAccumulator5,,,,) = hook.state();

        // Get positions
        lowerSlug = hook.getPositions(bytes32(uint256(1)));
        upperSlug = hook.getPositions(bytes32(uint256(2)));
        for (uint256 i; i < hook.getNumPDSlugs(); i++) {
            priceDiscoverySlugs[i] = hook.getPositions(bytes32(uint256(3 + i)));
        }

        // Get global lower and upper ticks
        (tickLower, tickUpper) = hook.getTicksBasedOnState(tickAccumulator5, poolKey.tickSpacing);

        // Get current tick
        currentTick = hook.getCurrentTick(poolId);

        // Slugs must be inline and continuous
        if (currentTick == tickLower) {
            if (isToken0) {
                assertEq(
                    tickLower - poolKey.tickSpacing,
                    lowerSlug.tickLower,
                    "fifth swap: lowerSlug.tickLower != global tickLower"
                );
            } else {
                assertEq(
                    tickLower + poolKey.tickSpacing,
                    lowerSlug.tickLower,
                    "fifth swap: lowerSlug.tickUpper != global tickLower"
                );
            }
        } else {
            assertEq(tickLower, lowerSlug.tickLower, "fifth swap: lowerSlug.tickUpper != global tickLower");
        }
        assertEq(lowerSlug.tickUpper, upperSlug.tickLower, "fifth swap: lowerSlug.tickUpper != upperSlug.tickLower");

        // We don't set a priceDiscoverySlug because it's the last epoch
        for (uint256 i; i < priceDiscoverySlugs.length; ++i) {
            // Validate that each price discovery slug has no liquidity
            assertEq(priceDiscoverySlugs[i].liquidity, 0);
        }

        // All slugs must be set
        assertNotEq(lowerSlug.liquidity, 0, "fifth swap: lowerSlug.liquidity != 0");
        assertNotEq(upperSlug.liquidity, 0, "fifth swap: upperSlug.liquidity != 0");

        // Swap all remaining tokens at the end of the last epoch
        // ======================================================

        // Go to very end time
        vm.warp(
            hook.getStartingTime()
                + hook.getEpochLength() * ((hook.getEndingTime() - hook.getStartingTime()) / hook.getEpochLength())
        );

        uint256 numTokensToSell = hook.getNumTokensToSell();
        (,, uint256 totalTokensSold4,,,) = hook.state();

        // Swap all remaining tokens
<<<<<<< HEAD
        buy(int256(numTokensToSell - totalTokensSold4));
=======
        swapRouter.swap(
            // Swap numeraire to asset
            // If zeroForOne, we use max price limit (else vice versa)
            poolKey,
            IPoolManager.SwapParams(
                !isToken0, int256(numTokensToSell - totalTokensSold4), !isToken0 ? MIN_PRICE_LIMIT : MAX_PRICE_LIMIT
            ),
            PoolSwapTest.TestSettings(true, false),
            ""
        );
>>>>>>> 630a7993

        (, int256 tickAccumulator6,,,,) = hook.state();

        // Get positions
        lowerSlug = hook.getPositions(bytes32(uint256(1)));
        upperSlug = hook.getPositions(bytes32(uint256(2)));
        for (uint256 i; i < hook.getNumPDSlugs(); i++) {
            priceDiscoverySlugs[i] = hook.getPositions(bytes32(uint256(3 + i)));
        }

        // Get global lower and upper ticks
        (tickLower, tickUpper) = hook.getTicksBasedOnState(tickAccumulator6, poolKey.tickSpacing);

        // Get current tick
        currentTick = hook.getCurrentTick(poolId);

        // if (currentTick == tickLower) {
        // TODO: figure out why this works, it should in theory be hitting the tickLower == lowerSlug.tickLower case
        assertEq(
            tickLower - poolKey.tickSpacing, lowerSlug.tickLower, "sixth swap: lowerSlug.tickLower != global tickLower"
        );
        // } else {
        //     assertEq(tickLower, lowerSlug.tickLower, "sixth swap: lowerSlug.tickUpper != global tickLower");
        // }
        assertEq(lowerSlug.tickUpper, upperSlug.tickLower, "sixth swap: lowerSlug.tickUpper != upperSlug.tickLower");

        // We don't set a priceDiscoverySlug because it's the last epoch
        for (uint256 i; i < priceDiscoverySlugs.length; ++i) {
            // Validate that each price discovery slug has no liquidity
            assertEq(priceDiscoverySlugs[i].liquidity, 0);
        }

        // All slugs must be set
        assertNotEq(lowerSlug.liquidity, 0, "sixth swap: lowerSlug.liquidity != 0");
        assertNotEq(upperSlug.liquidity, 0, "sixth swap: upperSlug.liquidity != 0");
    }
}<|MERGE_RESOLUTION|>--- conflicted
+++ resolved
@@ -41,20 +41,7 @@
 
         // We sell all available tokens
         // This increases the price to the pool maximum
-<<<<<<< HEAD
         buy(int256(expectedAmountSold));
-=======
-        swapRouter.swap(
-            // Swap numeraire to asset
-            // If zeroForOne, we use max price limit (else vice versa)
-            poolKey,
-            IPoolManager.SwapParams(
-                !isToken0, int256(expectedAmountSold), !isToken0 ? MIN_PRICE_LIMIT : MAX_PRICE_LIMIT
-            ),
-            PoolSwapTest.TestSettings(true, false),
-            ""
-        );
->>>>>>> 630a7993
 
         vm.warp(hook.getStartingTime() + hook.getEpochLength()); // Next epoch
 
@@ -117,12 +104,8 @@
                 assertApproxEqAbs(
                     priceDiscoverySlugs[i].tickUpper,
                     tickUpper,
-<<<<<<< HEAD
                     hook.getNumPDSlugs() * uint256(int256(poolKey.tickSpacing)),
                     "priceDiscoverySlugs[i].tickUpper != tickUpper"
-=======
-                    hook.getNumPDSlugs() * uint256(int256(poolKey.tickSpacing))
->>>>>>> 630a7993
                 );
             }
 
@@ -648,11 +631,7 @@
         int24 currentTick = hook.getCurrentTick(poolId);
 
         // Slugs must be inline and continuous
-<<<<<<< HEAD
         assertEq(lowerSlug.tickUpper, upperSlug.tickLower, "Wrong ticks for lower and upper slugs");
-=======
-        assertEq(lowerSlug.tickUpper, upperSlug.tickLower);
->>>>>>> 630a7993
 
         for (uint256 i; i < priceDiscoverySlugs.length; ++i) {
             if (i == 0) {
@@ -795,18 +774,7 @@
             upperSlug.liquidity
         ) * 9 / 10;
 
-<<<<<<< HEAD
-        buy(-int256(amount1ToSwap));
-=======
-        swapRouter.swap(
-            // Swap numeraire to asset
-            // If zeroForOne, we use max price limit (else vice versa)
-            poolKey,
-            IPoolManager.SwapParams(!isToken0, -int256(amount1ToSwap), !isToken0 ? MIN_PRICE_LIMIT : MAX_PRICE_LIMIT),
-            PoolSwapTest.TestSettings(true, false),
-            ""
-        );
->>>>>>> 630a7993
+        sell(-int256(amount1ToSwap));
 
         uint256 amount0ToSwap = LiquidityAmounts.getAmount0ForLiquidity(
             TickMath.getSqrtPriceAtTick(upperSlug.tickLower),
@@ -817,24 +785,10 @@
         buy(-int256(amount0ToSwap));
 
         vm.warp(hook.getStartingTime() + hook.getEpochLength());
-<<<<<<< HEAD
 
         // trigger rebalance to accrue fees
         buy(1);
 
-=======
-
-        // trigger rebalance to accrue fees
-        swapRouter.swap(
-            // Swap numeraire to asset
-            // If zeroForOne, we use max price limit (else vice versa)
-            poolKey,
-            IPoolManager.SwapParams(isToken0, 1, isToken0 ? MIN_PRICE_LIMIT : MAX_PRICE_LIMIT),
-            PoolSwapTest.TestSettings(true, false),
-            ""
-        );
-
->>>>>>> 630a7993
         (,,,,, feesAccrued) = hook.state();
 
         // https://github.com/Uniswap/v4-core/blob/main/src/libraries/ProtocolFeeLibrary.sol#L34
@@ -1192,20 +1146,7 @@
         (,, uint256 totalTokensSold4,,,) = hook.state();
 
         // Swap all remaining tokens
-<<<<<<< HEAD
         buy(int256(numTokensToSell - totalTokensSold4));
-=======
-        swapRouter.swap(
-            // Swap numeraire to asset
-            // If zeroForOne, we use max price limit (else vice versa)
-            poolKey,
-            IPoolManager.SwapParams(
-                !isToken0, int256(numTokensToSell - totalTokensSold4), !isToken0 ? MIN_PRICE_LIMIT : MAX_PRICE_LIMIT
-            ),
-            PoolSwapTest.TestSettings(true, false),
-            ""
-        );
->>>>>>> 630a7993
 
         (, int256 tickAccumulator6,,,,) = hook.state();
 
