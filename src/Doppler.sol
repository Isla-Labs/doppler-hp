// SPDX-License-Identifier: BUSL-1.1
pragma solidity ^0.8.24;

import { BaseHook } from "@v4-periphery/base/hooks/BaseHook.sol";
import { IPoolManager } from "@v4-core/interfaces/IPoolManager.sol";
import { Hooks } from "@v4-core/libraries/Hooks.sol";
import { PoolKey } from "@v4-core/types/PoolKey.sol";
import { PoolId, PoolIdLibrary } from "@v4-core/types/PoolId.sol";
import { BeforeSwapDelta, BeforeSwapDeltaLibrary } from "@v4-core/types/BeforeSwapDelta.sol";
import { BalanceDelta, add, BalanceDeltaLibrary } from "@v4-core/types/BalanceDelta.sol";
import { StateLibrary } from "@v4-core/libraries/StateLibrary.sol";
import { TickMath } from "@v4-core/libraries/TickMath.sol";
import { LiquidityAmounts } from "@v4-core-test/utils/LiquidityAmounts.sol";
import { SqrtPriceMath } from "@v4-core/libraries/SqrtPriceMath.sol";
import { FullMath } from "@v4-core/libraries/FullMath.sol";
import { FixedPoint96 } from "@v4-core/libraries/FixedPoint96.sol";
import { TransientStateLibrary } from "@v4-core/libraries/TransientStateLibrary.sol";
import { FixedPointMathLib } from "@solady/utils/FixedPointMathLib.sol";
import { ProtocolFeeLibrary } from "@v4-core/libraries/ProtocolFeeLibrary.sol";
import { SwapMath } from "@v4-core/libraries/SwapMath.sol";
import { SafeCastLib } from "@solady/utils/SafeCastLib.sol";
import { Currency } from "@v4-core/types/Currency.sol";

/// @notice Data for a liquidity slug, an intermediate representation of a `Position`
/// @dev Output struct when computing slug data for a `Position`
/// @param tickLower Lower tick boundary of the position (in terms of price numeraire/asset, not tick direction)
/// @param tickUpper Upper tick boundary of the position (in terms of price numeraire/asset, not tick direction)
/// @param liquidity Amount of liquidity in the position
struct SlugData {
    int24 tickLower;
    int24 tickUpper;
    uint128 liquidity;
}

// @notice Current state of the Doppler pool
/// @dev Packed struct containing epoch data, accumulators, and total amounts
/// @param lastEpoch Last updated epoch (1-indexed)
/// @param tickAccumulator Accumulator to track the net bonding curve delta
/// @param totalTokensSold Total tokens sold by the hook
/// @param totalProceeds Total amount earned from selling tokens (in numeraire token)
/// @param totalTokensSoldLastEpoch Total tokens sold at the end of the last epoch
/// @param feesAccrued Fees accrued to the pool since last collection
struct State {
    uint40 lastEpoch;
    int256 tickAccumulator;
    uint256 totalTokensSold;
    uint256 totalProceeds;
    uint256 totalTokensSoldLastEpoch;
    BalanceDelta feesAccrued;
}

/// @notice Position data for a liquidity slug
/// @dev Used to track individual liquidity positions controlled by the hook
/// @param tickLower Lower tick boundary of the position (in terms of price numeraire/asset, not tick direction)
/// @param tickUpper Upper tick boundary of the position (in terms of price numeraire/asset, not tick direction)
/// @param liquidity Amount of liquidity in the position
/// @param salt Salt value used to identify the position
struct Position {
    int24 tickLower;
    int24 tickUpper;
    uint128 liquidity;
    uint8 salt;
}

error InvalidGamma();

/// @notice Thrown when the time range is invalid (likely start is after end)
error InvalidTimeRange();

/// @notice Thrown when an attempt is made to add liquidity to the pool
error CannotAddLiquidity();

/// @notice Thrown when an attempt is made to swap before the start time
error CannotSwapBeforeStartTime();

error SwapBelowRange();

/// @notice Thrown when start time is before the current block.timestamp
error InvalidStartTime();

error InvalidTickRange();
error InvalidTickSpacing();
error InvalidEpochLength();
error InvalidProceedLimits();
error InvalidNumPDSlugs();
error InvalidSwapAfterMaturitySufficientProceeds();
error InvalidSwapAfterMaturityInsufficientProceeds();
error MaximumProceedsReached();
error SenderNotPoolManager();
error CannotMigrate();
error AlreadyInitialized();
error SenderNotAirlock();
error CannotDonate();

event Rebalance(int24 currentTick, int24 tickLower, int24 tickUpper, uint256 epoch);

event Swap(int24 currentTick, uint256 totalProceeds, uint256 totalTokensSold);

event EarlyExit(uint256 epoch);

event InsufficientProceeds();

uint256 constant MAX_SWAP_FEE = SwapMath.MAX_SWAP_FEE;
uint256 constant WAD = 1e18;
int256 constant I_WAD = 1e18;
int24 constant MAX_TICK_SPACING = 30;
uint256 constant MAX_PRICE_DISCOVERY_SLUGS = 10;
uint256 constant NUM_DEFAULT_SLUGS = 3;

/// @dev Used to differentiate between the lower, upper, and price discovery slugs
bytes32 constant LOWER_SLUG_SALT = bytes32(uint256(1));
bytes32 constant UPPER_SLUG_SALT = bytes32(uint256(2));
/// @dev Demarcates the id of the LOWEST (price-wise) price discovery slug
bytes32 constant DISCOVERY_SLUG_SALT = bytes32(uint256(3));

/// @title Doppler
/// @author kadenzipfel, kinrezC, clemlak, aadams, and Alexangelj
/// @custom:security-contact security@whetstone.cc
contract Doppler is BaseHook {
    using PoolIdLibrary for PoolKey;
    using StateLibrary for IPoolManager;
    using TransientStateLibrary for IPoolManager;
    using BalanceDeltaLibrary for BalanceDelta;
    using ProtocolFeeLibrary for *;
    using SafeCastLib for uint128;
    using SafeCastLib for int256;
    using SafeCastLib for uint256;

    bool public insufficientProceeds; // triggers if the pool matures and minimumProceeds is not met
    bool public earlyExit; // triggers if the pool ever reaches or exceeds maximumProceeds

    State public state;
    mapping(bytes32 salt => Position position) public positions;

    /// @notice True if the hook was already initialized. This is used to prevent another pool from
    /// reusing the hook and messing with its state.
    bool public isInitialized;

    // The following variables are NOT immutable to avoid hitting the contract size limit
    PoolKey public poolKey;
    address public airlock;

    uint256 internal numTokensToSell; // total amount of tokens to be sold
    uint256 internal minimumProceeds; // minimum proceeds required to avoid refund phase
    uint256 internal maximumProceeds; // proceeds amount that will trigger early exit condition
    uint256 internal startingTime; // sale start time
    uint256 internal endingTime; // sale end time
    int24 internal startingTick; // dutch auction starting tick
    int24 internal endingTick; // dutch auction ending tick
    uint256 internal epochLength; // length of each epoch (seconds)
    int24 internal gamma; // 1.0001 ** (gamma), represents the maximum tick change for the entire bonding curve
    bool internal isToken0; // whether token0 is the token being sold (true) or token1 (false)
    uint256 internal numPDSlugs; // number of price discovery slugs

    uint256 internal totalEpochs; // total number of epochs
    uint256 internal normalizedEpochDelta; // normalized delta between two epochs
    int24 internal upperSlugRange; // range of the upper slug

    receive() external payable {
        if (msg.sender != address(poolManager)) revert SenderNotPoolManager();
    }

    /// @notice Creates a new Doppler pool instance
    /// @dev Validates input parameters and sets up the initial pool state
    /// @param _poolManager The Uniswap v4 pool manager contract
    /// @param _numTokensToSell Total number of tokens available to be sold by the hook
    /// @param _minimumProceeds Proceeds required to avoid refund phase
    /// @param _maximumProceeds Proceeds amount that trigger early exit
    /// @param _startingTime Unix timestamp when the sale starts
    /// @param _endingTime Unix timestamp when the sale ends
    /// @param _startingTick Initial tick for the bonding curve
    /// @param _endingTick Final tick for the bonding curve
    /// @param _epochLength Duration of each epoch in seconds
    /// @param _gamma 1.0001^gamma, represents the maximum tick change for the entire bonding curve
    /// @param _isToken0 Whether token0 is the asset being sold (true) or token1 (false)
    /// @param _numPDSlugs Number of price discovery slugs to use
    /// @param airlock_ Address of the airlock contract
    constructor(
        IPoolManager _poolManager,
        uint256 _numTokensToSell,
        uint256 _minimumProceeds,
        uint256 _maximumProceeds,
        uint256 _startingTime,
        uint256 _endingTime,
        int24 _startingTick,
        int24 _endingTick,
        uint256 _epochLength,
        int24 _gamma,
        bool _isToken0,
        uint256 _numPDSlugs,
        address airlock_
    ) BaseHook(_poolManager) {
        // Check that the current time is before the starting time
        if (block.timestamp > _startingTime) revert InvalidStartTime();
        /* Tick checks */
        // Starting tick must be greater than ending tick if isToken0
        // Ending tick must be greater than starting tick if isToken1
        if (_startingTick != _endingTick) {
            if (_isToken0 && _startingTick < _endingTick) revert InvalidTickRange();
            if (!_isToken0 && _startingTick > _endingTick) revert InvalidTickRange();
        }

        /* Time checks */
        // Starting time must be less than ending time
        if (_startingTime >= _endingTime) revert InvalidTimeRange();
        uint256 timeDelta = _endingTime - _startingTime;
        // Inconsistent gamma, epochs must be long enough such that the upperSlug is at least 1 tick
        if (
            _gamma <= 0
                || FullMath.mulDiv(FullMath.mulDiv(_epochLength, WAD, timeDelta), uint256(int256(_gamma)), WAD) == 0
        ) {
            revert InvalidGamma();
        }
        // _endingTime - startingTime must be divisible by epochLength
        if (timeDelta % _epochLength != 0) revert InvalidEpochLength();

        /* Num price discovery slug checks */
        if (_numPDSlugs == 0) revert InvalidNumPDSlugs();
        if (_numPDSlugs > MAX_PRICE_DISCOVERY_SLUGS) revert InvalidNumPDSlugs();

        // These can both be zero
        if (_minimumProceeds > _maximumProceeds) revert InvalidProceedLimits();

        totalEpochs = timeDelta / _epochLength;
        normalizedEpochDelta = FullMath.mulDiv(_epochLength, WAD, timeDelta);
        // Safe from overflow since the result is <= gamma which is an int24 already
        // Cannot check if upperSlugRange > tickSpacing because poolKey unknown
        upperSlugRange = FullMath.mulDiv(normalizedEpochDelta, uint256(int256(_gamma)), WAD).toInt24();

        numTokensToSell = _numTokensToSell;
        minimumProceeds = _minimumProceeds;
        maximumProceeds = _maximumProceeds;
        startingTime = _startingTime;
        endingTime = _endingTime;
        startingTick = _startingTick;
        endingTick = _endingTick;
        epochLength = _epochLength;
        gamma = _gamma;
        isToken0 = _isToken0;
        numPDSlugs = _numPDSlugs;
        airlock = airlock_;
    }

    /// @inheritdoc BaseHook
    function beforeInitialize(
        address,
        PoolKey calldata key,
        uint160
    ) external override onlyPoolManager returns (bytes4) {
        if (isInitialized) revert AlreadyInitialized();
        isInitialized = true;
        poolKey = key;

        // Enforce maximum tick spacing
        if (key.tickSpacing > MAX_TICK_SPACING) revert InvalidTickSpacing();

        /* Gamma checks */
        // Enforce that the total tick delta is divisible by the total number of epochs
        // Enforce that gamma is divisible by tick spacing
        if (gamma % key.tickSpacing != 0) revert InvalidGamma();

        return BaseHook.beforeInitialize.selector;
    }

    /// @notice Called by poolManager following initialization, used to place initial liquidity slugs
    /// @param sender The address that called poolManager.initialize
    /// @param key The pool key
    /// @param tick The initial tick of the pool
    /// @return The function selector for afterInitialize
    function afterInitialize(
        address sender,
        PoolKey calldata key,
        uint160,
        int24 tick
    ) external override onlyPoolManager returns (bytes4) {
        poolManager.unlock(abi.encode(CallbackData({ key: key, sender: sender, tick: tick, isMigration: false })));
        return BaseHook.afterInitialize.selector;
    }

    /// @inheritdoc BaseHook
    function beforeDonate(
        address,
        PoolKey calldata,
        uint256,
        uint256,
        bytes calldata
    ) external pure override returns (bytes4) {
        revert CannotDonate();
    }

    /// @notice Called by the poolManager immediately before a swap is executed
    ///         Triggers rebalancing logic in new epochs and handles early exit/insufficient proceeds outcomes
    /// @param key The pool key
    /// @param swapParams The parameters for swapping
    /// @return selector The function selector for beforeSwap
    /// @return delta The delta to apply before the swap
    /// @return feeOverride Optional fee override, this is set to 0 in doppler
    function beforeSwap(
        address,
        PoolKey calldata key,
        IPoolManager.SwapParams calldata swapParams,
        bytes calldata
    ) external override onlyPoolManager returns (bytes4, BeforeSwapDelta, uint24) {
        if (earlyExit) revert MaximumProceedsReached();

        if (block.timestamp < startingTime) revert CannotSwapBeforeStartTime();

        // We can skip rebalancing if we're in an epoch that already had a rebalance
        if (_getCurrentEpoch() <= uint256(state.lastEpoch)) {
            return (BaseHook.beforeSwap.selector, BeforeSwapDeltaLibrary.ZERO_DELTA, 0);
        }

        // Only check proceeds if we're after maturity and we haven't already triggered insufficient proceeds
        if (block.timestamp >= endingTime && !insufficientProceeds) {
            // If we haven't raised the minimum proceeds, we allow for all asset tokens to be sold back into
            // the curve at the average clearing price
            if (state.totalProceeds < minimumProceeds) {
                insufficientProceeds = true;
                emit InsufficientProceeds();
                PoolId poolId = key.toId();
                (, int24 currentTick,,) = poolManager.getSlot0(poolId);

                Position[] memory prevPositions = new Position[](NUM_DEFAULT_SLUGS - 1 + numPDSlugs);
                prevPositions[0] = positions[LOWER_SLUG_SALT];
                prevPositions[1] = positions[UPPER_SLUG_SALT];
                for (uint256 i; i < numPDSlugs; ++i) {
                    prevPositions[NUM_DEFAULT_SLUGS - 1 + i] = positions[bytes32(uint256(NUM_DEFAULT_SLUGS + i))];
                }

                // Place all available numeraire in the lower slug at the average clearing price
                BalanceDelta delta = _clearPositions(prevPositions, key);
                uint256 numeraireAvailable = uint256(uint128(isToken0 ? delta.amount1() : delta.amount0()));

                SlugData memory lowerSlug =
                    _computeLowerSlugInsufficientProceeds(key, numeraireAvailable, state.totalTokensSold);
                Position[] memory newPositions = new Position[](1);

                newPositions[0] = Position({
                    tickLower: lowerSlug.tickLower,
                    tickUpper: lowerSlug.tickUpper,
                    liquidity: lowerSlug.liquidity,
                    salt: uint8(uint256(LOWER_SLUG_SALT))
                });

                // Include tickSpacing so we're at least at a higher price than the lower slug upper tick
                uint160 sqrtPriceX96Next = TickMath.getSqrtPriceAtTick(
                    _alignComputedTickWithTickSpacing(lowerSlug.tickUpper, key.tickSpacing)
                        + (isToken0 ? key.tickSpacing : -key.tickSpacing)
                );

                uint160 sqrtPriceX96 = TickMath.getSqrtPriceAtTick(currentTick);
                _update(newPositions, sqrtPriceX96, sqrtPriceX96Next, key);
                positions[LOWER_SLUG_SALT] = newPositions[0];

                // Add 1 to numPDSlugs because we don't need to clear the lower slug
                // but we do need to clear the upper/pd slugs
                for (uint256 i; i < numPDSlugs + 1; ++i) {
                    delete positions[bytes32(uint256(NUM_DEFAULT_SLUGS - 1 + i))];
                }
            } else {
                revert InvalidSwapAfterMaturitySufficientProceeds();
            }
        }

        // If startTime < block.timestamp < endTime and !earlyExit and !insufficientProceeds, we rebalance
        if (!insufficientProceeds) {
            _rebalance(key);
        } else {
            // If we have insufficient proceeds, only allow swaps from asset -> numeraire
            if (isToken0) {
                if (swapParams.zeroForOne == false) {
                    revert InvalidSwapAfterMaturityInsufficientProceeds();
                }
            } else {
                if (swapParams.zeroForOne == true) {
                    revert InvalidSwapAfterMaturityInsufficientProceeds();
                }
            }
        }

        return (BaseHook.beforeSwap.selector, BeforeSwapDeltaLibrary.ZERO_DELTA, 0);
    }

    /// @notice Called by the poolManager immediately after a swap is executed
    ///         Used to update totalTokensSold and totalProceeds with swap amounts, excluding fees
    ///         If we've exceeded the maximumProceeds, we trigger the early exit condition
    ///         We revert if the swap is below the range of the lower slug to prevent manipulation
    /// @param key The pool key
    /// @param swapDelta The balance delta of the address swapping
    /// @return selector The function selector for afterSwap
    /// @return delta The delta amount to return to the pool manager (always 0)
    function afterSwap(
        address,
        PoolKey calldata key,
        IPoolManager.SwapParams calldata swapParams,
        BalanceDelta swapDelta,
        bytes calldata
    ) external override onlyPoolManager returns (bytes4, int128) {
        // Get current tick
        PoolId poolId = key.toId();
        (, int24 currentTick, uint24 protocolFee, uint24 lpFee) = poolManager.getSlot0(poolId);
        // Get the lower tick of the lower slug
        int24 tickLower = positions[LOWER_SLUG_SALT].tickLower;
        uint24 swapFee = (swapParams.zeroForOne ? protocolFee.getZeroForOneFee() : protocolFee.getOneForZeroFee())
            .calculateSwapFee(lpFee);

        if (isToken0) {
            if (currentTick < tickLower) revert SwapBelowRange();

            int128 amount0 = swapDelta.amount0();
            if (amount0 >= 0) {
                state.totalTokensSold += uint128(amount0);
            } else {
                uint256 tokensSoldLessFee = FullMath.mulDiv(uint128(-amount0), MAX_SWAP_FEE - swapFee, MAX_SWAP_FEE);
                state.totalTokensSold -= tokensSoldLessFee;
            }

            int128 amount1 = swapDelta.amount1();
            if (amount1 >= 0) {
                state.totalProceeds -= uint128(amount1);
            } else {
                uint256 proceedsLessFee = FullMath.mulDiv(uint128(-amount1), MAX_SWAP_FEE - swapFee, MAX_SWAP_FEE);
                state.totalProceeds += proceedsLessFee;
            }
        } else {
            if (currentTick > tickLower) revert SwapBelowRange();

            int128 amount1 = swapDelta.amount1();
            if (amount1 >= 0) {
                state.totalTokensSold += uint128(amount1);
            } else {
                uint256 tokensSoldLessFee = FullMath.mulDiv(uint128(-amount1), MAX_SWAP_FEE - swapFee, MAX_SWAP_FEE);
                state.totalTokensSold -= tokensSoldLessFee;
            }

            int128 amount0 = swapDelta.amount0();
            if (amount0 >= 0) {
                state.totalProceeds -= uint128(amount0);
            } else {
                uint256 proceedsLessFee = FullMath.mulDiv(uint128(-amount0), MAX_SWAP_FEE - swapFee, MAX_SWAP_FEE);
                state.totalProceeds += proceedsLessFee;
            }
        }

        // If we reach or exceed the maximumProceeds, we trigger the early exit condition
        if (state.totalProceeds >= maximumProceeds) {
            earlyExit = true;
            emit EarlyExit(_getCurrentEpoch());
        }

        emit Swap(currentTick, state.totalProceeds, state.totalTokensSold);

        return (BaseHook.afterSwap.selector, 0);
    }

    /// @notice Called by the poolManager immediately before liquidity is added
    ///         We revert if the caller is not this contract
    /// @param caller The address that called poolManager.modifyLiquidity
    /// @return The function selector for beforeAddLiquidity
    function beforeAddLiquidity(
        address caller,
        PoolKey calldata,
        IPoolManager.ModifyLiquidityParams calldata,
        bytes calldata
    ) external view override onlyPoolManager returns (bytes4) {
        if (caller != address(this)) revert CannotAddLiquidity();

        return BaseHook.beforeAddLiquidity.selector;
    }

    /// @notice Executed before swaps in new epochs to rebalance the bonding curve
    ///         We adjust the bonding curve according to the amount tokens sold relative to the expected amount
    /// @dev Called during beforeSwap when entering a new epoch
    /// @param key The pool key
    function _rebalance(
        PoolKey calldata key
    ) internal {
        // We increment by 1 to 1-index the epoch
        uint256 currentEpoch = _getCurrentEpoch();
        uint256 epochsPassed = currentEpoch - uint256(state.lastEpoch);

        state.lastEpoch = uint40(currentEpoch);

        // Cache state var to avoid multiple SLOADs
        uint256 totalTokensSold_ = state.totalTokensSold;

        Position memory upperSlugPosition = positions[UPPER_SLUG_SALT];

        PoolId poolId = key.toId();
        (uint160 sqrtPriceX96, int24 currentTick,,) = poolManager.getSlot0(poolId);

        int256 accumulatorDelta;
        int256 newAccumulator;
        int24 adjustmentTick;
        // Handle empty epochs
        // accumulatorDelta should always be nonzero if epochsPassed > 1, so we don't need the check
        if (epochsPassed > 1) {
            // handle the price adjustment that should have happened in the first empty epoch
            int256 initialNetSold = int256(totalTokensSold_) - int256(state.totalTokensSoldLastEpoch);

            if (initialNetSold <= 0) {
                accumulatorDelta += _getMaxTickDeltaPerEpoch();
            } else if (totalTokensSold_ <= _getExpectedAmountSoldWithEpochOffset(-int256(epochsPassed - 1))) {
                accumulatorDelta += _getMaxTickDeltaPerEpoch()
                    * int256(
                        WAD
                            - FullMath.mulDiv(
                                totalTokensSold_, WAD, _getExpectedAmountSoldWithEpochOffset(-int256(epochsPassed - 1))
                            )
                    ) / I_WAD;
            } else {
                int24 tauTick = startingTick + int24(state.tickAccumulator / I_WAD);

                int24 adjustmentTickDelta = upperSlugRange > key.tickSpacing ? upperSlugRange : key.tickSpacing;

                // The expectedTick is where the upperSlug.tickUpper is/would be placed in the previous epoch
                // The upperTick is not always placed so we have to compute its placement in case it's not
                // This depends on the invariant that upperSlug.tickLower == currentTick at the time of rebalancing
                adjustmentTick = isToken0
                    ? upperSlugPosition.tickLower + adjustmentTickDelta
                    : upperSlugPosition.tickLower - adjustmentTickDelta;
                int24 expectedTick = _alignComputedTickWithTickSpacing(adjustmentTick, key.tickSpacing);

                uint256 epochsRemaining = totalEpochs - currentEpoch;
                int24 liquidityBound = isToken0 ? tauTick + gamma : tauTick - gamma;
                liquidityBound = epochsRemaining < numPDSlugs
                    ? positions[bytes32(uint256(NUM_DEFAULT_SLUGS + epochsRemaining))].tickUpper
                    : liquidityBound;

                // We bound the currentTick by the top of the curve (tauTick + gamma)
                // This is necessary because there is no liquidity above the curve and we need to
                // ensure that the accumulatorDelta is just based on meaningful (in range) ticks
                if (isToken0) {
                    currentTick = currentTick > liquidityBound ? liquidityBound : currentTick;
                } else {
                    currentTick = currentTick < liquidityBound ? liquidityBound : currentTick;
                }

                accumulatorDelta += int256(currentTick - expectedTick) * I_WAD;
            }

            // apply max tick delta for remaining empty epochs
            // -2 because we already applied the first empty epoch and will apply the last epoch later
            accumulatorDelta += _getMaxTickDeltaPerEpoch() * int256(epochsPassed - 2);
            state.totalTokensSoldLastEpoch = totalTokensSold_;
        }

        // Get the expected amount sold and the net sold in the last epoch
        uint256 expectedAmountSold = _getExpectedAmountSoldWithEpochOffset(0);
        int256 netSold = int256(totalTokensSold_) - int256(state.totalTokensSoldLastEpoch);

        state.totalTokensSoldLastEpoch = totalTokensSold_;

        // Possible if no tokens purchased or tokens are sold back into the pool
        if (netSold <= 0) {
            adjustmentTick = upperSlugPosition.tickLower;
            accumulatorDelta += _getMaxTickDeltaPerEpoch();
        } else if (totalTokensSold_ <= expectedAmountSold) {
            // Safe from overflow since we use 256 bits with a maximum value of (2**24-1) * 1e18
            adjustmentTick = currentTick;
            accumulatorDelta += _getMaxTickDeltaPerEpoch()
                * int256(WAD - FullMath.mulDiv(totalTokensSold_, WAD, expectedAmountSold)) / I_WAD;
        } else {
            int24 tauTick = startingTick + int24(state.tickAccumulator / I_WAD);

            int24 adjustmentTickDelta = upperSlugRange > key.tickSpacing ? upperSlugRange : key.tickSpacing;

            // The expectedTick is where the upperSlug.tickUpper is/would be placed in the previous epoch
            // The upperTick is not always placed so we have to compute its placement in case it's not
            // This depends on the invariant that upperSlug.tickLower == currentTick at the time of rebalancing
            adjustmentTick = isToken0
                ? upperSlugPosition.tickLower + adjustmentTickDelta
                : upperSlugPosition.tickLower - adjustmentTickDelta;
            int24 expectedTick = _alignComputedTickWithTickSpacing(adjustmentTick, key.tickSpacing);

            uint256 epochsRemaining = totalEpochs - currentEpoch;
            int24 liquidityBound = isToken0 ? tauTick + gamma : tauTick - gamma;
            liquidityBound = epochsRemaining < numPDSlugs
                ? positions[bytes32(uint256(NUM_DEFAULT_SLUGS + epochsRemaining))].tickUpper
                : liquidityBound;

            // We bound the currentTick by the top of the curve (tauTick + gamma)
            // This is necessary because there is no liquidity above the curve and we need to
            // ensure that the accumulatorDelta is just based on meaningful (in range) ticks
            if (isToken0) {
                currentTick = currentTick > liquidityBound ? liquidityBound : currentTick;
            } else {
                currentTick = currentTick < liquidityBound ? liquidityBound : currentTick;
            }

            accumulatorDelta += int256(currentTick - expectedTick) * I_WAD;
        }

        newAccumulator = state.tickAccumulator + accumulatorDelta;
        // Only sstore if there is a nonzero delta
        if (accumulatorDelta != 0) {
            state.tickAccumulator = newAccumulator;
        }

        currentTick =
            _alignComputedTickWithTickSpacing(adjustmentTick + (accumulatorDelta / I_WAD).toInt24(), key.tickSpacing);

        (int24 tickLower, int24 tickUpper) = _getTicksBasedOnState(newAccumulator, key.tickSpacing);

        // It's possible that these are equal
        // If we try to add liquidity in this range though, we revert with a divide by zero
        // Thus we have to create a gap between the two
        if (currentTick == tickLower) {
            if (isToken0) {
                tickLower -= key.tickSpacing;
            } else {
                tickLower += key.tickSpacing;
            }
        }

        uint160 sqrtPriceNext = TickMath.getSqrtPriceAtTick(currentTick);
        uint160 sqrtPriceLower = TickMath.getSqrtPriceAtTick(tickLower);

        uint256 requiredProceeds =
            totalTokensSold_ != 0 ? _computeRequiredProceeds(sqrtPriceLower, sqrtPriceNext, totalTokensSold_) : 0;

        // Get existing positions
        Position[] memory prevPositions = new Position[](NUM_DEFAULT_SLUGS - 1 + numPDSlugs);
        prevPositions[0] = positions[LOWER_SLUG_SALT];
        prevPositions[1] = positions[UPPER_SLUG_SALT];
        for (uint256 i; i < numPDSlugs; ++i) {
            prevPositions[NUM_DEFAULT_SLUGS - 1 + i] = positions[bytes32(uint256(NUM_DEFAULT_SLUGS + i))];
        }

        // Remove existing positions, track removed tokens
        BalanceDelta tokensRemoved = _clearPositions(prevPositions, key);

        uint256 numeraireAvailable;
        uint256 assetAvailable;
        if (isToken0) {
            numeraireAvailable = uint256(uint128(tokensRemoved.amount1()));
            assetAvailable = uint256(uint128(tokensRemoved.amount0())) + key.currency0.balanceOfSelf()
                - uint128(state.feesAccrued.amount0());
        } else {
            numeraireAvailable = uint256(uint128(tokensRemoved.amount0()));
            assetAvailable = uint256(uint128(tokensRemoved.amount1())) + key.currency1.balanceOfSelf()
                - uint128(state.feesAccrued.amount1());
        }

        // Compute new positions
        SlugData memory lowerSlug =
            _computeLowerSlugData(key, requiredProceeds, numeraireAvailable, totalTokensSold_, tickLower, currentTick);
        (SlugData memory upperSlug, uint256 assetRemaining) =
            _computeUpperSlugData(key, totalTokensSold_, currentTick, assetAvailable);
        SlugData[] memory priceDiscoverySlugs =
            _computePriceDiscoverySlugsData(key, upperSlug, tickUpper, assetRemaining);

        // Get new positions
        Position[] memory newPositions = new Position[](NUM_DEFAULT_SLUGS - 1 + numPDSlugs);
        newPositions[0] = Position({
            tickLower: lowerSlug.tickLower,
            tickUpper: lowerSlug.tickUpper,
            liquidity: lowerSlug.liquidity,
            salt: uint8(uint256(LOWER_SLUG_SALT))
        });
        newPositions[1] = Position({
            tickLower: upperSlug.tickLower,
            tickUpper: upperSlug.tickUpper,
            liquidity: upperSlug.liquidity,
            salt: uint8(uint256(UPPER_SLUG_SALT))
        });
        for (uint256 i; i < priceDiscoverySlugs.length; ++i) {
            newPositions[NUM_DEFAULT_SLUGS - 1 + i] = Position({
                tickLower: priceDiscoverySlugs[i].tickLower,
                tickUpper: priceDiscoverySlugs[i].tickUpper,
                liquidity: priceDiscoverySlugs[i].liquidity,
                salt: uint8(NUM_DEFAULT_SLUGS + i)
            });
        }

        // Update positions and swap if necessary
        _update(newPositions, sqrtPriceX96, sqrtPriceNext, key);

        // Store new position ticks and liquidity
        positions[LOWER_SLUG_SALT] = newPositions[0];
        positions[UPPER_SLUG_SALT] = newPositions[1];
        for (uint256 i; i < numPDSlugs; ++i) {
            if (i >= priceDiscoverySlugs.length) {
                // Clear the position from storage if it's not being placed
                delete positions[bytes32(uint256(NUM_DEFAULT_SLUGS + i))];
            } else {
                positions[bytes32(uint256(NUM_DEFAULT_SLUGS + i))] = newPositions[NUM_DEFAULT_SLUGS - 1 + i];
            }
        }
        emit Rebalance(currentTick, tickLower, tickUpper, currentEpoch);
    }

    /// @notice If offset == 0, retrieves the end time of the current epoch
    ///         If offset == n, retrieves the end time of the nth epoch from the current
    /// @param offset The offset from the current epoch
    function _getEpochEndWithOffset(
        uint256 offset
    ) internal view returns (uint256) {
        uint256 epochEnd = (_getCurrentEpoch() + offset) * epochLength + startingTime;
        if (epochEnd > endingTime) {
            epochEnd = endingTime;
        }
        return epochEnd;
    }

    /// @notice Retrieves the current epoch
    function _getCurrentEpoch() internal view returns (uint256) {
        if (block.timestamp < startingTime) return 1;
        return (block.timestamp - startingTime) / epochLength + 1;
    }

    /// @notice Retrieves the elapsed time since the start of the sale, normalized to 1e18
    /// @param timestamp The timestamp to retrieve for
    function _getNormalizedTimeElapsed(
        uint256 timestamp
    ) internal view returns (uint256) {
        return FullMath.mulDiv(timestamp - startingTime, WAD, endingTime - startingTime);
    }

    /// @notice If offset == 0, retrieves the expected amount sold by the end of the last epoch
    ///         If offset == 1, retrieves the expected amount sold by the end of the current epoch
    ///         If offset == n, retrieves the expected amount sold by the end of the nth epoch from the current
    /// @param offset The epoch offset to retrieve for
    function _getExpectedAmountSoldWithEpochOffset(
        int256 offset
    ) internal view returns (uint256) {
        return FullMath.mulDiv(
            _getNormalizedTimeElapsed(
                uint256((int256(_getCurrentEpoch()) + offset - 1) * int256(epochLength) + int256(startingTime))
            ),
            numTokensToSell,
            WAD
        );
    }

    /// @notice Computes the max tick delta, i.e. max dutch auction amount, per epoch
    ///         Returns an 18 decimal fixed point value
    function _getMaxTickDeltaPerEpoch() internal view returns (int256) {
        PoolId poolId = poolKey.toId();
        (, int24 currentTick,,) = poolManager.getSlot0(poolId);

        int24 effectiveStartingTick;
        if (isToken0) {
            effectiveStartingTick = currentTick > startingTick ? currentTick : startingTick;
        } else {
            effectiveStartingTick = currentTick < startingTick ? currentTick : startingTick;
        }

        // Safe from overflow since max value is (2**24-1) * 1e18
        return int256(endingTick - effectiveStartingTick) * I_WAD / int256((endingTime - startingTime) / epochLength);
    }

    /// @notice Aligns a given tick with the tickSpacing of the pool
    ///         Rounds down according to the asset token denominated price
    /// @param tick The tick to align
    /// @param tickSpacing The tick spacing of the pool
    function _alignComputedTickWithTickSpacing(int24 tick, int24 tickSpacing) internal view returns (int24) {
        if (isToken0) {
            // Round down if isToken0
            if (tick < 0) {
                // If the tick is negative, we round up (negatively) the negative result to round down
                return (tick - tickSpacing + 1) / tickSpacing * tickSpacing;
            } else {
                // Else if positive, we simply round down
                return tick / tickSpacing * tickSpacing;
            }
        } else {
            // Round up if isToken1
            if (tick < 0) {
                // If the tick is negative, we round down the negative result to round up
                return tick / tickSpacing * tickSpacing;
            } else {
                // Else if positive, we simply round up
                return (tick + tickSpacing - 1) / tickSpacing * tickSpacing;
            }
        }
    }

    /// @notice Given the tick range for the lower slug, computes the amount of proceeds required to allow
    ///         for all purchased asset tokens to be sold back into the curve
    /// @param sqrtPriceLower The sqrt price of the lower tick
    /// @param sqrtPriceUpper The sqrt price of the upper tick
    /// @param amount The amount of asset tokens which the liquidity needs to support the sale of
    function _computeRequiredProceeds(
        uint160 sqrtPriceLower,
        uint160 sqrtPriceUpper,
        uint256 amount
    ) internal view returns (uint256 requiredProceeds) {
        uint128 liquidity;
        if (isToken0) {
            liquidity = LiquidityAmounts.getLiquidityForAmount0(sqrtPriceLower, sqrtPriceUpper, amount);
            requiredProceeds = SqrtPriceMath.getAmount1Delta(sqrtPriceLower, sqrtPriceUpper, liquidity, true);
        } else {
            liquidity = LiquidityAmounts.getLiquidityForAmount1(sqrtPriceLower, sqrtPriceUpper, amount);
            requiredProceeds = SqrtPriceMath.getAmount0Delta(sqrtPriceLower, sqrtPriceUpper, liquidity, true);
        }
    }

    /// @notice Computes the global lower and upper ticks based on the accumulator and tickSpacing
    ///         These ticks represent the global range of the bonding curve, across all liquidity slugs
    /// @param accumulator The tickAccumulator value
    /// @param tickSpacing The tick spacing of the pool
    /// @return lower The computed global lower tick
    /// @return upper The computed global upper tick
    function _getTicksBasedOnState(
        int256 accumulator,
        int24 tickSpacing
    ) internal view returns (int24 lower, int24 upper) {
        int24 accumulatorDelta = (accumulator / I_WAD).toInt24();
        int24 adjustedTick = startingTick + accumulatorDelta;
        lower = _alignComputedTickWithTickSpacing(adjustedTick, tickSpacing);

        // We don't need to align the upper tick since gamma is a multiple of tickSpacing
        if (isToken0) {
            upper = lower + gamma;
        } else {
            upper = lower - gamma;
        }
    }

    /// @notice Computes the lower slug ticks and liquidity
    ///         If there are insufficient proceeds, we switch to a single tick range at the target price
    ///         If there are sufficient proceeds, we use the range from the global tickLower to the current tick
    /// @param key The pool key
    /// @param requiredProceeds The amount of proceeds required to support the sale of all asset tokens
    /// @param totalProceeds_ The total amount of proceeds earned from selling tokens
    ///                       Bound to the amount of numeraire tokens available, which may be slightly less
    /// @param totalTokensSold_ The total amount of tokens sold
    /// @param tickLower The global tickLower of the bonding curve
    /// @param currentTick The current tick of the pool
    /// @return slug The computed lower slug data
    function _computeLowerSlugData(
        PoolKey memory key,
        uint256 requiredProceeds,
        uint256 totalProceeds_,
        uint256 totalTokensSold_,
        int24 tickLower,
        int24 currentTick
    ) internal view returns (SlugData memory slug) {
        // If we do not have enough proceeds to place the full lower slug,
        // we switch to a single tick range at the target price
        if (requiredProceeds > totalProceeds_) {
            slug = _computeLowerSlugInsufficientProceeds(key, totalProceeds_, totalTokensSold_);
        } else {
            slug.tickLower = tickLower;
            slug.tickUpper = currentTick;
            slug.liquidity = _computeLiquidity(
                !isToken0,
                TickMath.getSqrtPriceAtTick(tickLower),
                TickMath.getSqrtPriceAtTick(currentTick),
                requiredProceeds
            );
        }

        // We make sure that the lower tick and upper tick are equal if no liquidity,
        // else we don't properly enforce that swaps can't be made below the lower slug
        if (slug.liquidity == 0) {
            slug.tickLower = slug.tickUpper;
        }
    }

    /// @notice Computes the upper slug ticks and liquidity
    ///         Places a slug with the range according to the per epoch gamma, starting at the current tick
    ///         Provides the amount of tokens required to reach the expected amount sold by next epoch
    ///         If we have already sold more tokens than expected by next epoch, we don't place a slug
    /// @param key The pool key
    /// @param totalTokensSold_ The total amount of tokens sold
    /// @param currentTick The current tick of the pool
    /// @param assetAvailable The amount of asset tokens available to provide liquidity
    /// @return slug The computed upper slug data
    /// @return assetRemaining The amount of asset tokens remaining after providing liquidity
    function _computeUpperSlugData(
        PoolKey memory key,
        uint256 totalTokensSold_,
        int24 currentTick,
        uint256 assetAvailable
    ) internal view returns (SlugData memory slug, uint256 assetRemaining) {
        // Compute the delta between the amount of tokens sold relative to the expected amount sold by next epoch
        int256 tokensSoldDelta = int256(_getExpectedAmountSoldWithEpochOffset(1)) - int256(totalTokensSold_);

        uint256 tokensToLp;
        // If we have sold less tokens than expected, we place a slug with the amount of tokens to sell to reach
        // the expected amount sold by next epoch
        if (tokensSoldDelta > 0) {
            tokensToLp = uint256(tokensSoldDelta) > assetAvailable ? assetAvailable : uint256(tokensSoldDelta);
            int24 accumulatorDelta = upperSlugRange > key.tickSpacing ? upperSlugRange : key.tickSpacing;
            slug.tickLower = currentTick;
            slug.tickUpper = _alignComputedTickWithTickSpacing(
                isToken0 ? slug.tickLower + accumulatorDelta : slug.tickLower - accumulatorDelta, key.tickSpacing
            );
        } else {
            slug.tickLower = currentTick;
            slug.tickUpper = currentTick;
        }

        // We compute the amount of liquidity to place only if the tick range is non-zero
        if (slug.tickLower != slug.tickUpper) {
            slug.liquidity = _computeLiquidity(
                isToken0,
                TickMath.getSqrtPriceAtTick(slug.tickLower),
                TickMath.getSqrtPriceAtTick(slug.tickUpper),
                tokensToLp
            );
        } else {
            slug.liquidity = 0;
        }

        assetRemaining = assetAvailable - tokensToLp;
    }

    /// @notice Computes the price discovery slugs ticks and liquidity
    ///         Places equidistant slugs up to the global tickUpper
    ///         Places one epoch worth of tokens to sell in each slug, bounded by the amount available
    ///         Stops placing slugs if we run out of future epochs to place for
    /// @param key The pool key
    /// @param upperSlug The computed upper slug data
    /// @param tickUpper The global tickUpper of the bonding curve
    /// @param assetAvailable The amount of asset tokens available to provide liquidity
    function _computePriceDiscoverySlugsData(
        PoolKey memory key,
        SlugData memory upperSlug,
        int24 tickUpper,
        uint256 assetAvailable
    ) internal view returns (SlugData[] memory) {
        // Compute end time of current epoch
        uint256 epochEndTime = _getEpochEndWithOffset(0);
        // Compute end time of next epoch
        uint256 nextEpochEndTime = _getEpochEndWithOffset(1);

        // Return early if we're on the final epoch
        if (nextEpochEndTime == epochEndTime) {
            return new SlugData[](0);
        }

        uint256 epochT1toT2Delta;
        if (epochEndTime != nextEpochEndTime) {
            epochT1toT2Delta = _getNormalizedTimeElapsed(nextEpochEndTime) - _getNormalizedTimeElapsed(epochEndTime);
        } else {
            epochT1toT2Delta = 0;
        }

        uint256 pdSlugsToLp = numPDSlugs;
        for (uint256 i = numPDSlugs; i > 0; --i) {
            if (_getEpochEndWithOffset(i - 1) != _getEpochEndWithOffset(i)) {
                break;
            }
            --pdSlugsToLp;
        }

        int24 slugRangeDelta = (tickUpper - upperSlug.tickUpper) / int24(int256(pdSlugsToLp));
        if (isToken0) {
            slugRangeDelta = slugRangeDelta < key.tickSpacing ? key.tickSpacing : slugRangeDelta;
        } else {
            slugRangeDelta = slugRangeDelta < -key.tickSpacing ? slugRangeDelta : -key.tickSpacing;
        }

        uint256 tokensToLp = FullMath.mulDiv(epochT1toT2Delta, numTokensToSell, WAD);
        bool surplusAssets = tokensToLp * pdSlugsToLp <= assetAvailable;
        tokensToLp = surplusAssets ? tokensToLp : assetAvailable / pdSlugsToLp;
        int24 tick = upperSlug.tickUpper;

        SlugData[] memory slugs = new SlugData[](pdSlugsToLp);
        for (uint256 i; i < pdSlugsToLp; ++i) {
            slugs[i].tickLower = tick;
            tick = _alignComputedTickWithTickSpacing(slugs[i].tickLower + slugRangeDelta, key.tickSpacing);
            slugs[i].tickUpper = tick;

            slugs[i].liquidity = _computeLiquidity(
                isToken0,
                TickMath.getSqrtPriceAtTick(slugs[i].tickLower),
                TickMath.getSqrtPriceAtTick(slugs[i].tickUpper),
                // We reuse tokensToLp since it should be the same for all epochs
                // This is dependent on the invariant that (endingTime - startingTime) % epochLength == 0
                tokensToLp
            );
        }

        return slugs;
    }

    /// @notice Compute the target price given a numerator and denominator
    ///         Converts to Q96
    /// @param num The numerator
    /// @param denom The denominator
    function _computeTargetPriceX96(uint256 num, uint256 denom) internal pure returns (uint160) {
        return FullMath.mulDiv(num, FixedPoint96.Q96, denom).toUint160();
    }

    /// @notice Computes the single sided liquidity amount for a given price range and amount of tokens
    /// @param forToken0 Whether the liquidity is for token0
    /// @param lowerPrice The lower sqrt price of the range
    /// @param upperPrice The upper sqrt price of the range
    /// @param amount The amount of tokens to place as liquidity
    function _computeLiquidity(
        bool forToken0,
        uint160 lowerPrice,
        uint160 upperPrice,
        uint256 amount
    ) internal pure returns (uint128) {
        // We decrement the amount by 1 to avoid rounding errors
        amount = amount != 0 ? amount - 1 : amount;

        if (forToken0) {
            return LiquidityAmounts.getLiquidityForAmount0(lowerPrice, upperPrice, amount);
        } else {
            return LiquidityAmounts.getLiquidityForAmount1(lowerPrice, upperPrice, amount);
        }
    }

    /// @notice Clears the positions in the pool, accounts for accrued fees, and returns the balance deltas
    /// @param lastEpochPositions The positions to clear
    /// @param key The pool key
    /// @return deltas The balance deltas from removing liquidity
    function _clearPositions(
        Position[] memory lastEpochPositions,
        PoolKey memory key
    ) internal returns (BalanceDelta deltas) {
        for (uint256 i; i < lastEpochPositions.length; ++i) {
            if (lastEpochPositions[i].liquidity != 0) {
                (BalanceDelta positionDeltas, BalanceDelta feesAccrued) = poolManager.modifyLiquidity(
                    key,
                    IPoolManager.ModifyLiquidityParams({
                        tickLower: isToken0 ? lastEpochPositions[i].tickLower : lastEpochPositions[i].tickUpper,
                        tickUpper: isToken0 ? lastEpochPositions[i].tickUpper : lastEpochPositions[i].tickLower,
                        liquidityDelta: -int128(lastEpochPositions[i].liquidity),
                        salt: bytes32(uint256(lastEpochPositions[i].salt))
                    }),
                    ""
                );
                deltas = add(deltas, positionDeltas);
                state.feesAccrued = add(state.feesAccrued, feesAccrued);
            }
        }
    }

    /// @notice Updates the positions in the pool, accounts for accrued fees, and swaps to new price if necessary
    /// @param newPositions The new positions to add
    /// @param currentPrice The current price of the pool
    /// @param swapPrice The target price to swap to
    /// @param key The pool key
    function _update(
        Position[] memory newPositions,
        uint160 currentPrice,
        uint160 swapPrice,
        PoolKey memory key
    ) internal {
        if (swapPrice != currentPrice) {
            // Since there's no liquidity in the pool, swapping a non-zero amount allows us to reset its price.
            poolManager.swap(
                key,
                IPoolManager.SwapParams({
                    zeroForOne: swapPrice < currentPrice,
                    amountSpecified: 1,
                    sqrtPriceLimitX96: swapPrice
                }),
                ""
            );
        }

        for (uint256 i; i < newPositions.length; ++i) {
            if (newPositions[i].liquidity != 0) {
                // Add liquidity to new position
                poolManager.modifyLiquidity(
                    key,
                    IPoolManager.ModifyLiquidityParams({
                        tickLower: isToken0 ? newPositions[i].tickLower : newPositions[i].tickUpper,
                        tickUpper: isToken0 ? newPositions[i].tickUpper : newPositions[i].tickLower,
                        liquidityDelta: newPositions[i].liquidity.toInt128(),
                        salt: bytes32(uint256(newPositions[i].salt))
                    }),
                    ""
                );
            }
        }

        int256 currency0Delta = poolManager.currencyDelta(address(this), key.currency0);
        int256 currency1Delta = poolManager.currencyDelta(address(this), key.currency1);

        if (currency0Delta > 0) {
            poolManager.take(key.currency0, address(this), uint256(currency0Delta));
        }

        if (currency1Delta > 0) {
            poolManager.take(key.currency1, address(this), uint256(currency1Delta));
        }

        if (currency0Delta < 0) {
            poolManager.sync(key.currency0);
            key.currency0.transfer(address(poolManager), uint256(-currency0Delta));
        }

        if (currency1Delta < 0) {
            poolManager.sync(key.currency1);
            key.currency1.transfer(address(poolManager), uint256(-currency1Delta));
        }

        poolManager.settle();
    }

    /// @dev Data passed through the `unlock` call to the PoolManager to the `_unlockCallback`
    /// back in this contract. Using a struct here is usually to avoid using the wrong types.
    /// @param key Pool key associated with this hook
    /// @param sender Address calling the PoolManager, for example the Airlock in a migration
    /// @param tick Current tick of the pool
    /// @param isMigration Whether or not we reached the migration stage
    struct CallbackData {
        PoolKey key;
        address sender;
        int24 tick;
        bool isMigration;
    }

    /// @notice Callback to add liquidity to the pool in afterInitialize
    /// @param data The callback data (key, sender, tick)
    function _unlockCallback(
        bytes calldata data
    ) internal override returns (bytes memory) {
        CallbackData memory callbackData = abi.decode(data, (CallbackData));
        (PoolKey memory key, address sender, int24 tick, bool isMigration) =
            (callbackData.key, callbackData.sender, callbackData.tick, callbackData.isMigration);

        if (isMigration) {
            BalanceDelta totalCallerDelta;
            BalanceDelta totalFeesAccrued;

            for (uint256 i = 1; i < NUM_DEFAULT_SLUGS + numPDSlugs; ++i) {
                Position memory position = positions[bytes32(i)];

                if (position.liquidity != 0) {
                    (BalanceDelta callerDelta, BalanceDelta feesAccrued) = poolManager.modifyLiquidity(
                        key,
                        IPoolManager.ModifyLiquidityParams({
                            tickLower: isToken0 ? position.tickLower : position.tickUpper,
                            tickUpper: isToken0 ? position.tickUpper : position.tickLower,
                            liquidityDelta: -int128(position.liquidity),
                            salt: bytes32(uint256(position.salt))
                        }),
                        ""
                    );

                    totalCallerDelta = add(totalCallerDelta, callerDelta);
                    totalFeesAccrued = add(totalFeesAccrued, feesAccrued);
                }
            }

            int256 currency0Delta = poolManager.currencyDelta(address(this), key.currency0);
            int256 currency1Delta = poolManager.currencyDelta(address(this), key.currency1);

            if (currency0Delta > 0) {
                poolManager.take(key.currency0, sender, uint256(currency0Delta));
            }

            if (currency1Delta > 0) {
                poolManager.take(key.currency1, sender, uint256(currency1Delta));
            }

            poolManager.settle();

            return abi.encode(totalCallerDelta, totalFeesAccrued);
        }

        state.lastEpoch = 1;

        (, int24 tickUpper) = _getTicksBasedOnState(0, key.tickSpacing);
        uint160 sqrtPriceNext = TickMath.getSqrtPriceAtTick(tick);
        uint160 sqrtPriceCurrent = TickMath.getSqrtPriceAtTick(tick);

        // set the tickLower and tickUpper to the current tick as this is the default behavior when requiredProceeds and totalProceeds are 0
        SlugData memory lowerSlug = SlugData({ tickLower: tick, tickUpper: tick, liquidity: 0 });
        (SlugData memory upperSlug, uint256 assetRemaining) = _computeUpperSlugData(key, 0, tick, numTokensToSell);
        SlugData[] memory priceDiscoverySlugs =
            _computePriceDiscoverySlugsData(key, upperSlug, tickUpper, assetRemaining);

        Position[] memory newPositions = new Position[](NUM_DEFAULT_SLUGS - 1 + priceDiscoverySlugs.length);

        newPositions[0] = Position({
            tickLower: lowerSlug.tickLower,
            tickUpper: lowerSlug.tickUpper,
            liquidity: lowerSlug.liquidity,
            salt: uint8(uint256(LOWER_SLUG_SALT))
        });
        newPositions[1] = Position({
            tickLower: upperSlug.tickLower,
            tickUpper: upperSlug.tickUpper,
            liquidity: upperSlug.liquidity,
            salt: uint8(uint256(UPPER_SLUG_SALT))
        });
        for (uint256 i; i < priceDiscoverySlugs.length; ++i) {
            newPositions[NUM_DEFAULT_SLUGS - 1 + i] = Position({
                tickLower: priceDiscoverySlugs[i].tickLower,
                tickUpper: priceDiscoverySlugs[i].tickUpper,
                liquidity: priceDiscoverySlugs[i].liquidity,
                salt: uint8(NUM_DEFAULT_SLUGS + i)
            });
        }

        _update(newPositions, sqrtPriceCurrent, sqrtPriceNext, key);

        positions[LOWER_SLUG_SALT] = newPositions[0];
        positions[UPPER_SLUG_SALT] = newPositions[1];
        for (uint256 i; i < priceDiscoverySlugs.length; ++i) {
            positions[bytes32(uint256(NUM_DEFAULT_SLUGS + i))] = newPositions[NUM_DEFAULT_SLUGS - 1 + i];
        }

        return new bytes(0);
    }

    /// @notice Computes the lower slug ticks and liquidity when there are insufficient proceeds
    ///         Places a single tickSpacing range at the average clearing price
    /// @param key The pool key
    /// @param totalProceeds_ The total amount of proceeds earned from selling tokens
    /// @param totalTokensSold_ The total amount of tokens sold
    function _computeLowerSlugInsufficientProceeds(
        PoolKey memory key,
        uint256 totalProceeds_,
        uint256 totalTokensSold_
    ) internal view returns (SlugData memory slug) {
        uint160 targetPriceX96;
        if (isToken0) {
            // Q96 Target price (not sqrtPrice)
            targetPriceX96 = _computeTargetPriceX96(totalProceeds_, totalTokensSold_);
        } else {
            // Q96 Target price (not sqrtPrice)
            targetPriceX96 = _computeTargetPriceX96(totalTokensSold_, totalProceeds_);
        }

        slug.tickUpper = _alignComputedTickWithTickSpacing(
            // We compute the sqrtPrice as the integer sqrt left shifted by 48 bits to convert to Q96
            TickMath.getTickAtSqrtPrice(uint160(FixedPointMathLib.sqrt(uint256(targetPriceX96)) << 48)),
            key.tickSpacing
        );
        slug.tickLower = isToken0 ? slug.tickUpper - key.tickSpacing : slug.tickUpper + key.tickSpacing;

        slug.liquidity = _computeLiquidity(
            !isToken0,
            TickMath.getSqrtPriceAtTick(slug.tickLower),
            TickMath.getSqrtPriceAtTick(slug.tickUpper),
            totalProceeds_
        );
    }

    /// @inheritdoc BaseHook
    function getHookPermissions() public pure override returns (Hooks.Permissions memory) {
        return Hooks.Permissions({
            beforeInitialize: true,
            afterInitialize: true,
            beforeAddLiquidity: true,
            beforeRemoveLiquidity: false,
            afterAddLiquidity: false,
            afterRemoveLiquidity: false,
            beforeSwap: true,
            afterSwap: true,
            beforeDonate: true,
            afterDonate: false,
            beforeSwapReturnDelta: false,
            afterSwapReturnDelta: false,
            afterAddLiquidityReturnDelta: false,
            afterRemoveLiquidityReturnDelta: false
        });
    }

    /**
     * @notice Removes the liquidity from the pool and transfers the tokens to the Airlock contract for a migration
     * @dev This function can only be called by the Airlock contract under specific conditions
     * @return sqrtPriceX96 Square root of the price of the pool in the Q96 format
     */
    function migrate(
        address recipient
    )
        external
        returns (
            uint160 sqrtPriceX96,
            address token0,
            uint128 fees0,
            uint128 balance0,
            address token1,
            uint128 fees1,
            uint128 balance1
        )
    {
        if (msg.sender != airlock) revert SenderNotAirlock();

        if (!earlyExit && !(state.totalProceeds >= minimumProceeds && block.timestamp >= endingTime)) {
            revert CannotMigrate();
        }

        bytes memory data = poolManager.unlock(
            abi.encode(CallbackData({ key: poolKey, sender: recipient, tick: 0, isMigration: true }))
        );

        (BalanceDelta totalCallerDelta, BalanceDelta totalFeesAccrued) = abi.decode(data, (BalanceDelta, BalanceDelta));

        // In case some dust tokens are still left in the contract
        poolKey.currency0.transfer(recipient, poolKey.currency0.balanceOfSelf());
        poolKey.currency1.transfer(recipient, poolKey.currency1.balanceOfSelf());

        (sqrtPriceX96,,,) = poolManager.getSlot0(poolKey.toId());
        token0 = Currency.unwrap(poolKey.currency0);
        token1 = Currency.unwrap(poolKey.currency1);

<<<<<<< HEAD
        // No need to safe cast since these amounts will always be positive
        fees0 = uint128(totalFeesAccrued.amount0());
        balance0 = uint128(totalCallerDelta.amount0());
        fees1 = uint128(totalFeesAccrued.amount1());
        balance1 = uint128(totalCallerDelta.amount1());
=======
        fees0 = uint128(int128(totalFeesAccrued.amount0()));
        balance0 = uint128(int128(totalCallerDelta.amount0()));
        fees1 = uint128(int128(totalFeesAccrued.amount1()));
        balance1 = uint128(int128(totalCallerDelta.amount1()));
>>>>>>> 2cbf7406
    }
}<|MERGE_RESOLUTION|>--- conflicted
+++ resolved
@@ -1298,17 +1298,10 @@
         token0 = Currency.unwrap(poolKey.currency0);
         token1 = Currency.unwrap(poolKey.currency1);
 
-<<<<<<< HEAD
         // No need to safe cast since these amounts will always be positive
         fees0 = uint128(totalFeesAccrued.amount0());
         balance0 = uint128(totalCallerDelta.amount0());
         fees1 = uint128(totalFeesAccrued.amount1());
         balance1 = uint128(totalCallerDelta.amount1());
-=======
-        fees0 = uint128(int128(totalFeesAccrued.amount0()));
-        balance0 = uint128(int128(totalCallerDelta.amount0()));
-        fees1 = uint128(int128(totalFeesAccrued.amount1()));
-        balance1 = uint128(int128(totalCallerDelta.amount1()));
->>>>>>> 2cbf7406
     }
 }