--- conflicted
+++ resolved
@@ -280,22 +280,11 @@
                 }
             }
         }
-<<<<<<< HEAD
-
-        if (block.timestamp > endingTime && !insufficientProceeds) {
-            revert InvalidSwapAfterMaturitySufficientProceeds();
-        }
-
-=======
+
         // If startTime < block.timestamp < endTime and !earlyExit and !insufficientProceeds, we rebalance
->>>>>>> 0a8df10b
         if (!insufficientProceeds) {
             _rebalance(key);
         } else {
-<<<<<<< HEAD
-            if (swapParams.zeroForOne == true) {
-                revert InvalidSwapAfterMaturityInsufficientProceeds();
-=======
             // If we have insufficient proceeds, only allow swaps from asset -> numeraire
             if (isToken0) {
                 if (swapParams.zeroForOne == false) {
@@ -305,7 +294,6 @@
                 if (swapParams.zeroForOne == true) {
                     revert InvalidSwapAfterMaturityInsufficientProceeds();
                 }
->>>>>>> 0a8df10b
             }
         }
 
@@ -919,11 +907,7 @@
                     IPoolManager.ModifyLiquidityParams({
                         tickLower: isToken0 ? newPositions[i].tickLower : newPositions[i].tickUpper,
                         tickUpper: isToken0 ? newPositions[i].tickUpper : newPositions[i].tickLower,
-<<<<<<< HEAD
-                        liquidityDelta: int128(newPositions[i].liquidity),
-=======
                         liquidityDelta: newPositions[i].liquidity.toInt128(),
->>>>>>> 0a8df10b
                         salt: bytes32(uint256(newPositions[i].salt))
                     }),
                     ""
@@ -990,42 +974,12 @@
             int256 currency0Delta = poolManager.currencyDelta(address(this), key.currency0);
             int256 currency1Delta = poolManager.currencyDelta(address(this), key.currency1);
 
-<<<<<<< HEAD
-        if (upperSlug.liquidity != 0) {
-            (BalanceDelta callerDelta,) = poolManager.modifyLiquidity(
-                key,
-                IPoolManager.ModifyLiquidityParams({
-                    tickLower: isToken0 ? upperSlug.tickLower : upperSlug.tickUpper,
-                    tickUpper: isToken0 ? upperSlug.tickUpper : upperSlug.tickLower,
-                    liquidityDelta: int128(upperSlug.liquidity),
-                    salt: UPPER_SLUG_SALT
-                }),
-                ""
-            );
-            finalDelta = add(finalDelta, callerDelta);
-        }
-
-        for (uint256 i; i < priceDiscoverySlugs.length; ++i) {
-            if (priceDiscoverySlugs[i].liquidity != 0) {
-                (BalanceDelta callerDelta,) = poolManager.modifyLiquidity(
-                    key,
-                    IPoolManager.ModifyLiquidityParams({
-                        tickLower: isToken0 ? priceDiscoverySlugs[i].tickLower : priceDiscoverySlugs[i].tickUpper,
-                        tickUpper: isToken0 ? priceDiscoverySlugs[i].tickUpper : priceDiscoverySlugs[i].tickLower,
-                        liquidityDelta: int128(priceDiscoverySlugs[i].liquidity),
-                        salt: bytes32(uint256(3 + i))
-                    }),
-                    ""
-                );
-                finalDelta = add(finalDelta, callerDelta);
-=======
             if (currency0Delta > 0) {
                 poolManager.take(key.currency0, sender, uint256(currency0Delta));
             }
 
             if (currency1Delta > 0) {
                 poolManager.take(key.currency1, sender, uint256(currency1Delta));
->>>>>>> 0a8df10b
             }
 
             poolManager.settle();
