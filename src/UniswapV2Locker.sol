--- conflicted
+++ resolved
@@ -128,10 +128,6 @@
         uint256 principal0 = fees0 > 0 ? amount0 - fees0 : amount0;
         uint256 principal1 = fees1 > 0 ? amount1 - fees1 : amount1;
 
-<<<<<<< HEAD
-        (, address timelock,,,,,,,,,) = airlock.getAssetData(migrator.getAsset(pool));
-=======
->>>>>>> 1cb1cdd9
         if (principal0 > 0) {
             SafeTransferLib.safeTransfer(ERC20(token0), state.timelock, principal0);
         }
