/// SPDX-License-Identifier: UNLICENSED
pragma solidity ^0.8.24;

import { ILiquidityMigrator } from "src/interfaces/ILiquidityMigrator.sol";
import { SafeTransferLib, ERC20 } from "solmate/src/utils/SafeTransferLib.sol";
import { WETH as IWETH } from "solmate/src/tokens/WETH.sol";

interface IUniswapV2Router02 {
    function WETH() external pure returns (address);
}

interface IUniswapV2Pair {
    function mint(
        address to
    ) external returns (uint256 liquidity);
    function balanceOf(
        address owner
    ) external view returns (uint256);
}

interface IUniswapV2Factory {
    function createPair(address tokenA, address tokenB) external returns (address pair);
    function getPair(address tokenA, address tokenB) external view returns (address pair);
}

error SenderNotAirlock();

/**
 * @author Whetstone Research
 * @notice Takes care of migrating liquidity into a Uniswap V2 pool
 * @custom:security-contact security@whetstone.cc
 */
contract UniswapV2Migrator is ILiquidityMigrator {
    using SafeTransferLib for ERC20;

    IUniswapV2Factory public immutable factory;
    IWETH public immutable weth;
    address public immutable airlock;

    mapping(address token0 => mapping(address token1 => address pool)) public getPool;

    /**
     * @param factory_ Address of the Uniswap V2 factory
     */
    constructor(address airlock_, IUniswapV2Factory factory_, IUniswapV2Router02 router) {
        airlock = airlock_;
        factory = factory_;
        weth = IWETH(payable(router.WETH()));
    }

    function initialize(address asset, address numeraire, bytes calldata) external returns (address) {
        (address token0, address token1) = asset < numeraire ? (asset, numeraire) : (numeraire, asset);

        if (token0 == address(0)) token0 = address(weth);
        if (token0 > token1) (token0, token1) = (token1, token0);

        address pool = factory.getPair(token0, token1);

        if (pool == address(0)) {
            pool = factory.createPair(token0, token1);
        }

        getPool[token0][token1] = pool;

        return pool;
    }

    /**
     * @notice Migrates the liquidity into a Uniswap V2 pool
     * @param token0 Smaller address of the two tokens
     * @param token1 Larger address of the two tokens
     * @param recipient Address receiving the liquidity pool tokens
     */
    function migrate(
        address token0,
        uint256 amount0,
        address token1,
        uint256 amount1,
        address recipient,
        bytes calldata
    ) external payable returns (uint256 liquidity) {
        if (msg.sender != airlock) {
            revert SenderNotAirlock();
        }
<<<<<<< HEAD
=======

        uint256 balance0;
>>>>>>> 5770dfa3

        if (token0 == address(0)) {
            token0 = address(weth);
        }

        // Pool was created beforehand along the asset token deployment
        address pool = getPool[token0][token1];

        if (token0 == address(weth)) {
            weth.deposit{ value: amount0 }();
        } else if (token1 == address(weth)) {
            weth.deposit{ value: amount1 }();
        }

        ERC20(token0).safeTransfer(pool, amount0);
        ERC20(token1).safeTransfer(pool, amount1);

        liquidity = IUniswapV2Pair(pool).mint(recipient);

        if (address(this).balance > 0) {
            SafeTransferLib.safeTransferETH(recipient, address(this).balance);
        }

        // TODO: Not sure if this is necessary anymore
        uint256 dust0 = ERC20(token0).balanceOf(address(this));
        if (dust0 > 0) {
            SafeTransferLib.safeTransfer(ERC20(token0), recipient, dust0);
        }

        uint256 dust1 = ERC20(token1).balanceOf(address(this));
        if (dust1 > 0) {
            SafeTransferLib.safeTransfer(ERC20(token1), recipient, dust1);
        }
    }
}<|MERGE_RESOLUTION|>--- conflicted
+++ resolved
@@ -82,11 +82,6 @@
         if (msg.sender != airlock) {
             revert SenderNotAirlock();
         }
-<<<<<<< HEAD
-=======
-
-        uint256 balance0;
->>>>>>> 5770dfa3
 
         if (token0 == address(0)) {
             token0 = address(weth);
